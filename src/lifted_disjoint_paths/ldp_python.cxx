--- conflicted
+++ resolved
@@ -51,13 +51,8 @@
      py::class_<problemSolver>(m,"Solver")
              .def(py::init<std::vector<std::string>&>())
              .def("solve",&problemSolver::Solve)
-<<<<<<< HEAD
-             //.def("construct", [](problemSolver &solver,LPMP::lifted_disjoint_paths::LdpInstance& instance) {return solver.GetProblemConstructor().construct(instance); },"Returns paths obtained from best so far primal solution.")
-=======
              .def("get_lower_bound",&problemSolver::lower_bound,"Returns lower bound")
              .def("get_best_primal_value",&problemSolver::primal_cost,"returns best primal value")
-            // .def("get_best_primal_value",[](problemSolver &solver) {return solver.GetProblemConstructor().getBestPrimalValue(); })
->>>>>>> 3cead20c
              .def("get_best_primal", [](problemSolver &solver) {return solver.GetProblemConstructor().getBestPrimal(); },"Returns paths obtained from best so far primal solution.");
 
 
