--- conflicted
+++ resolved
@@ -16,12 +16,8 @@
 
     ILP_input input(ILP_parser::parse_file(std::string(argv[1])));
     input.reorder_bfs();
-<<<<<<< HEAD
-    // input.reorder_Cuthill_McKee();
-=======
     //input.reorder_Cuthill_McKee();
     //input.reorder_minimum_degree_averaging();
->>>>>>> 4056e308
 
     bdd_min_marginal_averaging_options options(argc-1, argv+1);
 
@@ -44,28 +40,13 @@
         if (new_lb - old_lb < min_progress)
             break;
         old_lb = new_lb;
-<<<<<<< HEAD
     }
     double ub = std::numeric_limits<double>::infinity();
     std::cout << "Rounding.. " << std::flush;
-    if (solver.fix_variables())
-    {
+    if (solver.fix_variables()) {
         ub = solver.compute_upper_bound();
         std::cout << "\nPrimal solution value: " << ub << std::endl;
-    }
-    else
+    } else
         std::cout << "\nNo primal solution found." << std::endl;
-=======
-    } 
-
-    for(std::size_t iter=0; iter<50; ++iter) {
-        std::cout << "restricted iteration " << iter << ": " << std::flush;
-        bdds.min_marginal_averaging_iteration_restricted();
-        const double new_lb = bdds.lower_bound();
-        //if (new_lb - old_lb < min_progress)
-        //    break;
-        old_lb = new_lb;
-    } 
->>>>>>> 4056e308
 
 }