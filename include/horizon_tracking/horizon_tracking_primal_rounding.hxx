--- conflicted
+++ resolved
@@ -82,7 +82,6 @@
         auto* f = multiple_chain_constructor.get_pairwise_factor(p);
         f->init_primal();
     }
-<<<<<<< HEAD
 
     for (const auto& chainsFactor : multiple_chain_constructor.max_multiple_chains_factors()) {
         chainsFactor->init_primal();
@@ -110,10 +109,8 @@
     //    solver.GetLP().ComputeBackwardPassAndPrimal();
     //    solver.RegisterPrimal();
     // }
-=======
     std::cout<<"Primal Cost: "<<solver.primal_cost()<<std::endl;
     std::cout<<"Perentage Gap: "<<100*(solver.primal_cost() - solver.GetLP().LowerBound())/std::abs(solver.GetLP().LowerBound())<<std::endl;
->>>>>>> 4ea235bb
 }
 
 #endif //LPMP_HORIZON_TRACKING_PRIMAL_ROUNDING_NEW_HXX