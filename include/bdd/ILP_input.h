--- conflicted
+++ resolved
@@ -297,43 +297,6 @@
         return adjacency;
     }
 
-<<<<<<< HEAD
-    
-    // inline two_dim_variable_array<std::size_t> ILP_input::variable_adjacency_matrix() const
-    // {
-    //     //std::unordered_set<std::array<std::size_t,2>> adjacent_vars;
-    //     tsl::robin_set<std::array<std::size_t,2>> adjacent_vars;
-    //     for(const auto& l : this->linear_constraints_) {
-    //         for(std::size_t i=0; i<l.variables.size(); ++i) {
-    //             for(std::size_t j=i+1; j<l.variables.size(); ++j) {
-    //                 const std::size_t var1 = l.variables[i].var;
-    //                 const std::size_t var2 = l.variables[j].var;
-    //                 adjacent_vars.insert({std::min(var1,var2), std::max(var1, var2)});
-    //             }
-    //         }
-    //     }
-
-    //     std::vector<std::size_t> adjacency_size(this->nr_variables(),0);
-    //     for(const auto [i,j] : adjacent_vars) {
-    //         ++adjacency_size[i];
-    //         ++adjacency_size[j];
-    //     }
-
-    //     two_dim_variable_array<std::size_t> adjacency(adjacency_size.begin(), adjacency_size.end());
-    //     std::fill(adjacency_size.begin(), adjacency_size.end(), 0);
-    //     for(const auto e : adjacent_vars) {
-    //         const auto [i,j] = e;
-    //         assert(i<j);
-    //         assert(adjacency_size[i] < adjacency[i].size());
-    //         assert(adjacency_size[j] < adjacency[j].size());
-    //         adjacency(i, adjacency_size[i]++) = j;
-    //         adjacency(j, adjacency_size[j]++) = i;
-    //     }
-
-    //     return adjacency;
-    // }
-    
-=======
     /*
     inline two_dim_variable_array<std::size_t> ILP_input::variable_adjacency_matrix() const
     {
@@ -372,7 +335,6 @@
         return adjacency;
     }
     */ 
->>>>>>> 4056e308
 
     inline void ILP_input::reorder(const permutation& order)
     {
