#pragma once

#include "bdd_solver_interface.h"
#include "two_dimensional_variable_array.hxx"
#include "cuddObj.hh"
#include "ILP_input.h"
#include "convert_pb_to_bdd.h"
#include "bdd_variable.h"
#include "bdd_branch_node.h"
#include <cassert>
#include <vector>
#include <stack>
#include <unordered_map>
#include <tsl/robin_map.h>
#include <numeric>
#include <chrono> // for now
#include "bdd_storage.h"
#include "tclap/CmdLine.h"

namespace LPMP {

    ////////////////////////////////////////////////////
    // Base Class
    ////////////////////////////////////////////////////

    template<typename BDD_VARIABLE, typename BDD_BRANCH_NODE>
    class bdd_base {
        public:
            bdd_base() {}
            bdd_base(const bdd_base&) = delete; // no copy constructor because of pointers in bdd_branch_node

            template<typename BDD_VARIABLES_ITERATOR>
                void add_bdd(BDD& bdd, BDD_VARIABLES_ITERATOR bdd_vars_begin, BDD_VARIABLES_ITERATOR bdd_vars_end, Cudd& bdd_mgr);

            void init(const ILP_input& input);
            void init();

            std::size_t nr_variables() const { return bdd_variables_.size(); }
            std::size_t nr_bdds() const { return bdd_variables_.size()-1; }
            std::size_t nr_bdds(const std::size_t var) const { assert(var<nr_variables()); return bdd_variables_[var].size(); }

            void forward_step(const std::size_t var, const std::size_t bdd_index);
            void backward_step(const std::size_t var, const std::size_t bdd_index);
            void forward_step(const std::size_t var);
            void backward_step(const std::size_t var);

            void backward_run(); // also used to initialize
            void forward_run();

            const BDD_VARIABLE &get_bdd_variable(const std::size_t var, const std::size_t bdd_index) const;
            const BDD_BRANCH_NODE &get_bdd_branch_node(const std::size_t var, const std::size_t bdd_index, const std::size_t bdd_node_index) const;

        protected:
            std::size_t bdd_branch_node_index(const BDD_BRANCH_NODE* bdd) const;
            std::size_t bdd_branch_node_index(const BDD_BRANCH_NODE& bdd) const { return bdd_branch_node_index(&bdd); }
            std::size_t variable_index(const BDD_BRANCH_NODE& bdd) const;
            std::size_t variable_index(const BDD_VARIABLE& bdd_var) const;

            std::size_t first_variable_of_bdd(const BDD_VARIABLE& bdd_var) const;
            std::size_t last_variable_of_bdd(const BDD_VARIABLE& bdd_var) const;
            bool first_variable_of_bdd(const std::size_t var, const std::size_t bdd_index) const;
            bool last_variable_of_bdd(const std::size_t var, const std::size_t bdd_index) const;

            std::vector<BDD_BRANCH_NODE> bdd_branch_nodes_;
            two_dim_variable_array<BDD_VARIABLE> bdd_variables_;

            void init_branch_nodes();

            bdd_storage bdd_storage_;
    };



  /*
   bdd_min_marginal_averaging_options::bdd_min_marginal_averaging_options(int argc, char** argv)
        {
            TCLAP::CmdLine cmd("Command line parser for bdd min marginal averation options", ' ', " ");
            TCLAP::ValueArg<std::string> reweighting_arg("o","order","reweighting scheme",false,"","{classic|SRMP}");
            cmd.add(reweighting_arg);

            cmd.parse(argc, argv);

            if(reweighting_arg.getValue() == "classic")
                averaging_type = bdd_min_marginal_averaging_options::averaging_type::classic;
            else if(reweighting_arg.getValue() == "SRMP")
                averaging_type = bdd_min_marginal_averaging_options::averaging_type::SRMP;
            else
                throw std::runtime_error("direction not recognized");
        }
        */
    
    template<typename BDD_VARIABLE, typename BDD_BRANCH_NODE>
    template<typename BDD_VARIABLES_ITERATOR>
    void bdd_base<BDD_VARIABLE, BDD_BRANCH_NODE>::add_bdd(BDD& bdd, BDD_VARIABLES_ITERATOR bdd_vars_begin, BDD_VARIABLES_ITERATOR bdd_vars_end, Cudd& bdd_mgr)
    {
        bdd_storage_.add_bdd(bdd_mgr, bdd, bdd_vars_begin, bdd_vars_end); 
    }

    template<typename BDD_VARIABLE, typename BDD_BRANCH_NODE>
    void bdd_base<BDD_VARIABLE, BDD_BRANCH_NODE>::init(const ILP_input& input)
    {
        Cudd bdd_mgr;
        bdd_storage_ = bdd_storage(input, bdd_mgr);
        init_branch_nodes();
    }

    template<typename BDD_VARIABLE, typename BDD_BRANCH_NODE>
    void bdd_base<BDD_VARIABLE, BDD_BRANCH_NODE>::init()
    {
        init_branch_nodes();
    }

    template<typename BDD_VARIABLE, typename BDD_BRANCH_NODE>
    void bdd_base<BDD_VARIABLE, BDD_BRANCH_NODE>::init_branch_nodes()
    {
        // allocate datastructures holding bdd instructions
        
        // helper vectors used throughout initialization
        std::vector<std::size_t> nr_bdd_nodes_per_variable(bdd_storage_.nr_variables(), 0);
        std::vector<std::size_t> nr_bdds_per_variable(bdd_storage_.nr_variables(), 0);

        // TODO: std::unordered_set might be faster (or tsl::unordered_set)
        std::vector<char> variable_counted(bdd_storage_.nr_variables(), 0);
        std::vector<std::size_t> variables_covered;

        auto variable_covered = [&](const std::size_t v) {
            assert(v < bdd_storage_.nr_variables());
            assert(variable_counted[v] == 0 || variable_counted[v] == 1);
            return variable_counted[v] == 1;
        };
        auto cover_variable = [&](const std::size_t v) {
            assert(!variable_covered(v));
            variable_counted[v] = 1;
            variables_covered.push_back(v);
        };
        auto uncover_variables = [&]() {
            for(const std::size_t v : variables_covered) {
                assert(variable_covered(v));
                variable_counted[v] = 0;
            }
            variables_covered.clear(); 
        };

        for(const auto& bdd_node : bdd_storage_.bdd_nodes()) {
            ++nr_bdd_nodes_per_variable[bdd_node.variable];
            // if we have additional gap nodes, count them too
            const auto& next_high = bdd_storage_.bdd_nodes()[bdd_node.high];
            //std::cout << bdd_node.variable << " ";
        }
        //std::cout << "\n";
        assert(bdd_storage_.bdd_nodes().size() == std::accumulate(nr_bdd_nodes_per_variable.begin(), nr_bdd_nodes_per_variable.end(), 0));

        //std::cout << "cover variables\n";
        for(std::size_t bdd_index=0; bdd_index<bdd_storage_.bdd_delimiters().size()-1; ++bdd_index) {
            for(std::size_t i=bdd_storage_.bdd_delimiters()[bdd_index]; i<bdd_storage_.bdd_delimiters()[bdd_index+1]; ++i) {
                const std::size_t bdd_variable = bdd_storage_.bdd_nodes()[i].variable;
                if(!variable_covered(bdd_variable)) {
                    cover_variable(bdd_variable);
                    ++nr_bdds_per_variable[bdd_variable];
                }
            }
            //std::cout << "bdd index = " << bdd_index << "\n";
            uncover_variables();
        }
        //std::cout << "uncover variables\n";
        
        std::vector<std::size_t> bdd_offset_per_variable;
        bdd_offset_per_variable.reserve(bdd_storage_.nr_variables());
        bdd_offset_per_variable.push_back(0);
        std::partial_sum(nr_bdd_nodes_per_variable.begin(), nr_bdd_nodes_per_variable.end()-1, std::back_inserter(bdd_offset_per_variable));
        assert(bdd_offset_per_variable.size() == bdd_storage_.nr_variables());
        assert(bdd_offset_per_variable.back() + nr_bdd_nodes_per_variable.back() == bdd_storage_.bdd_nodes().size());

        bdd_branch_nodes_.resize(bdd_storage_.bdd_nodes().size());
        bdd_variables_.resize(nr_bdds_per_variable.begin(), nr_bdds_per_variable.end());

        for(std::size_t v=0; v<nr_bdds_per_variable.size(); ++v) {
            //std::cout << "v = " << v << ", nr bdd nodes per var = " << nr_bdd_nodes_per_variable[v] << ", offset = " << bdd_offset_per_variable[v] << "\n";
        }

        // fill branch instructions into datastructures and set pointers
        std::fill(nr_bdd_nodes_per_variable.begin(), nr_bdd_nodes_per_variable.end(), 0); // counter for bdd instruction per variable
        std::fill(nr_bdds_per_variable.begin(), nr_bdds_per_variable.end(), 0); // counter for bdd per variable

        //std::unordered_map<std::size_t, BDD_BRANCH_NODE*> stored_bdd_node_index_to_bdd_address;
        tsl::robin_map<std::size_t, BDD_BRANCH_NODE*> stored_bdd_node_index_to_bdd_address;
        //stored_bdd_node_index_to_bdd_address.insert(std::pair<std::size_t, BDD_BRANCH_NODE*>(bdd_storage::bdd_node::terminal_0, bdd_branch_node_terminal_0));
        //stored_bdd_node_index_to_bdd_address.insert(std::pair<std::size_t, BDD_BRANCH_NODE*>(bdd_storage::bdd_node::terminal_1, bdd_branch_node_terminal_1));


        std::size_t c = 0; // check if everything is read contiguously
        for(std::size_t bdd_index=0; bdd_index<bdd_storage_.nr_bdds(); ++bdd_index) {
            uncover_variables(); 
            stored_bdd_node_index_to_bdd_address.clear();
            stored_bdd_node_index_to_bdd_address.insert(std::pair<std::size_t, BDD_BRANCH_NODE*>(bdd_storage::bdd_node::terminal_0, BDD_BRANCH_NODE::terminal_0()));
            stored_bdd_node_index_to_bdd_address.insert(std::pair<std::size_t, BDD_BRANCH_NODE*>(bdd_storage::bdd_node::terminal_1, BDD_BRANCH_NODE::terminal_1()));
            BDD_VARIABLE* next_bdd_var = nullptr;

            //std::cout << "bdd index = " << bdd_index << "\n";
            const std::size_t first_stored_bdd_node = bdd_storage_.bdd_delimiters()[bdd_index]; 
            const std::size_t last_stored_bdd_node = bdd_storage_.bdd_delimiters()[bdd_index+1];
            //std::cout << "bdd delimiter = " << bdd_storage_.bdd_delimiters()[bdd_index+1] << "\n";
            for(std::size_t stored_bdd_node_index=first_stored_bdd_node; stored_bdd_node_index<last_stored_bdd_node; ++stored_bdd_node_index, ++c) {
                assert(c == stored_bdd_node_index);
                //std::cout << "stored bdd node index = " << stored_bdd_node_index << "\n";
                const auto& stored_bdd = bdd_storage_.bdd_nodes()[stored_bdd_node_index];
                const std::size_t v = stored_bdd.variable;
                //std::cout << "bdd variable = " << v << ", bdd variable offset = " << bdd_offset_per_variable[v] << "\n";

                auto& bdd_var = bdd_variables_(v, nr_bdds_per_variable[v]);
                if(!variable_covered(v)) {
                    // assert(bdd_var.is_initial_state());
                    cover_variable(v);

                    bdd_var.first_node_index = bdd_offset_per_variable[v];
                    bdd_var.last_node_index = bdd_offset_per_variable[v];
                    //std::cout << "bdd level offset for var = " << v << ", bdd index = " << bdd_index << " = " << stored_bdd_node_index << "\n";
                    // TODO: remove, not needed anymore
                    if(next_bdd_var != nullptr) {
                        //assert(next_bdd_var > &bdd_var);
                        bdd_var.next = next_bdd_var;
                        next_bdd_var->prev = &bdd_var;
                    }

                    next_bdd_var = &bdd_var;
                } else {
                    // assert(!bdd_var.is_initial_state());
                }

                const std::size_t bdd_branch_nodes_index = bdd_var.last_node_index; 
                bdd_var.last_node_index++;

                BDD_BRANCH_NODE& bdd = bdd_branch_nodes_[bdd_branch_nodes_index];
                // assert(bdd.is_initial_state());
                //std::cout << "address = " << &bdd << "\n";

                stored_bdd_node_index_to_bdd_address.insert({stored_bdd_node_index, &bdd});

                assert(stored_bdd_node_index_to_bdd_address.count(stored_bdd.low) > 0);
                BDD_BRANCH_NODE& bdd_low = *(stored_bdd_node_index_to_bdd_address.find(stored_bdd.low)->second);
                bdd.low_outgoing = &bdd_low;
                assert(bdd.low_outgoing != nullptr);
                if(!BDD_BRANCH_NODE::is_terminal(&bdd_low)) {
                    bdd.next_low_incoming = bdd_low.first_low_incoming;
                    bdd_low.first_low_incoming = &bdd;
                }

                assert(stored_bdd_node_index_to_bdd_address.count(stored_bdd.high) > 0);
                BDD_BRANCH_NODE& bdd_high = *(stored_bdd_node_index_to_bdd_address.find(stored_bdd.high)->second);
                bdd.high_outgoing = &bdd_high;
                if(!BDD_BRANCH_NODE::is_terminal(&bdd_high)) {
                    bdd.next_high_incoming = bdd_high.first_high_incoming;
                    bdd_high.first_high_incoming = &bdd;
                }

                //if(!bdd.low_outgoing->is_terminal()) { assert(variable_index(bdd) < variable_index(*bdd.low_outgoing)); }
                //if(!bdd.high_outgoing->is_terminal()) { assert(variable_index(bdd) < variable_index(*bdd.high_outgoing)); }
                //check_bdd_branch_node(bdd, v+1 == nr_variables(), v == 0); // TODO: cannot be enabled because not all pointers are set yet.
                //check_bdd_branch_instruction_level(bdd_level, v+1 == nr_variables(), v == 0);
                ++nr_bdd_nodes_per_variable[v]; 
                ++bdd_offset_per_variable[v];
            }

            for(const std::size_t v : variables_covered) {
                ++nr_bdds_per_variable[v];
            }
        }

        for(std::size_t v=0; v<nr_bdds_per_variable.size(); ++v) {
            assert(nr_bdds_per_variable[v] == bdd_variables_[v].size());
        }

        for(const auto& bdd : bdd_branch_nodes_) {
            check_bdd_branch_node(bdd);
        }

        for(std::size_t v=0; v<nr_variables(); ++v) {
            for(std::size_t bdd_index=0; bdd_index<nr_bdds(v); ++bdd_index) {
                // TODO: reactive check_bdd_branch_variable
                //check_bdd_branch_instruction_level(bdd_branch_instruction_levels(v,bdd_index));
            }
        }

        // TODO: clear bdd_storage
    }

    template<typename BDD_VARIABLE, typename BDD_BRANCH_NODE>
    std::size_t bdd_base<BDD_VARIABLE, BDD_BRANCH_NODE>::bdd_branch_node_index(const BDD_BRANCH_NODE* bdd) const
    {
        assert(bdd >= &bdd_branch_nodes_[0]);
        const std::size_t i = bdd - &bdd_branch_nodes_[0];
        assert(i < bdd_branch_nodes_.size());
        return i; 
    }

    template<typename BDD_VARIABLE, typename BDD_BRANCH_NODE>
    std::size_t bdd_base<BDD_VARIABLE, BDD_BRANCH_NODE>::variable_index(const BDD_BRANCH_NODE& bdd) const
    {
        const std::size_t i = bdd_branch_node_index(&bdd);

        std::size_t lb = 0;
        std::size_t ub = nr_variables()-1;
        std::size_t v = nr_variables()/2;
        while (! (i >= bdd_variables_(v, 0).first_node_index && i < bdd_variables_[v].back().last_node_index))
        {
            if (i > bdd_variables_(v, 0).first_node_index)
                lb = v+1;
            else
                ub = v-1;
            v = (lb+ub)/2;
        }
        return v;
    }

    template<typename BDD_VARIABLE, typename BDD_BRANCH_NODE>
    std::size_t bdd_base<BDD_VARIABLE, BDD_BRANCH_NODE>::variable_index(const BDD_VARIABLE& bdd_var) const
    {
        assert(&bdd_var >= &bdd_variables_(0,0));
        assert(&bdd_var <= &bdd_variables_.back().back());
        std::size_t lb = 0;
        std::size_t ub = nr_variables()-1;
        std::size_t v = nr_variables()/2;
        while(! (&bdd_var >= &bdd_variables_(v,0) && &bdd_var <= &bdd_variables_[v].back()) ) {
            if( &bdd_var > &bdd_variables_(v,0) ) {
                lb = v+1;
            } else {
                ub = v-1;
            }
            v = (ub+lb)/2; 
        }
        assert(&bdd_var >= &bdd_variables_(v,0) && &bdd_var <= &bdd_variables_[v].back());
        return v; 
    }

    template<typename BDD_VARIABLE, typename BDD_BRANCH_NODE>
    std::size_t bdd_base<BDD_VARIABLE, BDD_BRANCH_NODE>::first_variable_of_bdd(const BDD_VARIABLE& bdd_var) const
    {
        BDD_VARIABLE const* p = &bdd_var;
        while(p->prev != nullptr)
            p = p->prev;
        return variable_index(*p);
    }

    template<typename BDD_VARIABLE, typename BDD_BRANCH_NODE>
    std::size_t bdd_base<BDD_VARIABLE, BDD_BRANCH_NODE>::last_variable_of_bdd(const BDD_VARIABLE& bdd_var) const
    {
        BDD_VARIABLE const* p = &bdd_var;
        while(p->next != nullptr)
            p = p->next;
        return variable_index(*p); 
    }

    template<typename BDD_VARIABLE, typename BDD_BRANCH_NODE>
    bool bdd_base<BDD_VARIABLE, BDD_BRANCH_NODE>::last_variable_of_bdd(const std::size_t var, const std::size_t bdd_index) const
    {
        const BDD_VARIABLE& bdd_var = bdd_variables_(var, bdd_index);
        return bdd_var.next == nullptr; 
    }

    template<typename BDD_VARIABLE, typename BDD_BRANCH_NODE>
    bool bdd_base<BDD_VARIABLE, BDD_BRANCH_NODE>::first_variable_of_bdd(const std::size_t var, const std::size_t bdd_index) const
    {
        const BDD_VARIABLE& bdd_var = bdd_variables_(var, bdd_index);
        return bdd_var.prev == nullptr; 
    }

    template<typename BDD_VARIABLE, typename BDD_BRANCH_NODE>
    void bdd_base<BDD_VARIABLE, BDD_BRANCH_NODE>::forward_step(const std::size_t var, const std::size_t bdd_index)
    {
        assert(var < bdd_variables_.size());
        assert(bdd_index < bdd_variables_[var].size());

        auto& bdd_var = bdd_variables_(var,bdd_index);
        assert(var != 0 || bdd_var.prev == nullptr);

        // iterate over all bdd nodes and make forward step
        const std::size_t first_node_index = bdd_var.first_node_index;
        const std::size_t last_node_index = bdd_var.last_node_index;
        for(std::size_t i=first_node_index; i<last_node_index; ++i) {
            //std::cout << "forward step for var = " << var << ", bdd_index = " << bdd_index << ", bdd_node_index = " << i << "\n";
            bdd_branch_nodes_[i].forward_step();
        }
    }

    template<typename BDD_VARIABLE, typename BDD_BRANCH_NODE>
    void bdd_base<BDD_VARIABLE, BDD_BRANCH_NODE>::forward_step(const std::size_t var)
    {
        assert(var < bdd_variables_.size());
        for(std::size_t bdd_index = 0; bdd_index<bdd_variables_[var].size(); ++bdd_index)
            forward_step(var, bdd_index);
    }

    template<typename BDD_VARIABLE, typename BDD_BRANCH_NODE>
    void bdd_base<BDD_VARIABLE, BDD_BRANCH_NODE>::backward_step(const std::size_t var, const std::size_t bdd_index)
    {
        assert(var < bdd_variables_.size());
        assert(bdd_index < bdd_variables_[var].size());

        auto& bdd_var = bdd_variables_(var,bdd_index);
        assert(var+1 != nr_variables() || bdd_var.next == nullptr);
        // iterate over all bdd nodes and make forward step
        const std::ptrdiff_t first_node_index = bdd_var.first_node_index;
        const std::ptrdiff_t last_node_index = bdd_var.last_node_index;
        //std::cout << "no bdd nodes for var " << var << " = " << last_node_index - first_node_index << "\n";
        //std::cout << "bdd branch instruction offset = " << first_node_index << "\n";
        for(std::ptrdiff_t i=last_node_index-1; i>=first_node_index; --i) {
            check_bdd_branch_node(bdd_branch_nodes_[i], var+1 == nr_variables(), var == 0);
            bdd_branch_nodes_[i].backward_step();
        }
    }

    template<typename BDD_VARIABLE, typename BDD_BRANCH_NODE>
    void bdd_base<BDD_VARIABLE, BDD_BRANCH_NODE>::backward_step(const std::size_t var)
    {
        assert(var < bdd_variables_.size());
        for(std::size_t bdd_index = 0; bdd_index<bdd_variables_[var].size(); ++bdd_index)
            backward_step(var, bdd_index);
    }

    template<typename BDD_VARIABLE, typename BDD_BRANCH_NODE>
    void bdd_base<BDD_VARIABLE, BDD_BRANCH_NODE>::backward_run()
    {
        for(std::ptrdiff_t var=nr_variables()-1; var>=0; --var)
            backward_step(var); 
    }

    template<typename BDD_VARIABLE, typename BDD_BRANCH_NODE>
    void bdd_base<BDD_VARIABLE, BDD_BRANCH_NODE>::forward_run()
    {
        for(std::size_t var=0; var<nr_variables(); ++var)
            forward_step(var); 
    }

    template <typename BDD_VARIABLE, typename BDD_BRANCH_NODE>
    const BDD_VARIABLE &bdd_base<BDD_VARIABLE, BDD_BRANCH_NODE>::get_bdd_variable(const std::size_t var, const std::size_t bdd_index) const
    {
        assert(var < nr_variables());
        assert(bdd_index < bdd_variables_[var].size());
        return bdd_variables_(var, bdd_index);
    }

    template<typename BDD_VARIABLE, typename BDD_BRANCH_NODE>
    const BDD_BRANCH_NODE& bdd_base<BDD_VARIABLE, BDD_BRANCH_NODE>::get_bdd_branch_node(const std::size_t var, const std::size_t bdd_index, const std::size_t bdd_node_index) const
    {
        assert(var < nr_variables());
        assert(bdd_index < bdd_variables_[var].size());
        assert(bdd_node_index < bdd_variables_(var,bdd_index).nr_bdd_nodes());
        return bdd_branch_nodes_[ bdd_variables_(var,bdd_index).first_node_index + bdd_node_index ];
    }

    ////////////////////////////////////////////////////
    // Min-Marginal Averaging Solver
    ////////////////////////////////////////////////////

    struct bdd_min_marginal_averaging_options {
        bdd_min_marginal_averaging_options(int argc, char** argv);
        bdd_min_marginal_averaging_options() {}
        enum class averaging_type {classic, SRMP} averaging_type = averaging_type::classic;
    };

    template<typename BDD_VARIABLE, typename BDD_BRANCH_NODE>
    class bdd_mma_base;

    typedef bdd_mma_base<bdd_variable_mma, bdd_branch_node_opt> bdd_min_marginal_averaging;

    template<typename BDD_VARIABLE, typename BDD_BRANCH_NODE>
    class bdd_mma_base : public bdd_base<BDD_VARIABLE, BDD_BRANCH_NODE>, public bdd_solver_interface
    {
    public:
        bdd_mma_base() {}
        bdd_mma_base(const bdd_mma_base &) = delete; // no copy constructor because of pointers in bdd_branch_node

        void init(const ILP_input &input);
        void init();

        template <typename ITERATOR>
        void set_costs(ITERATOR begin, ITERATOR end);

        template <typename ITERATOR>
        bool check_feasibility(ITERATOR var_begin, ITERATOR var_end) const;
        template <typename ITERATOR>
        double evaluate(ITERATOR var_begin, ITERATOR var_end) const;

        double lower_bound() { return lower_bound_; }
        double compute_lower_bound();
        double lower_bound_backward(const std::size_t var, const std::size_t bdd_index);
        double lower_bound_forward(const std::size_t var, const std::size_t bdd_index);

        double compute_upper_bound(const std::vector<char> &primal_solution) const;

        void min_marginal_averaging_iteration();
        void min_marginal_averaging_forward();
        void min_marginal_averaging_backward();
        void min_marginal_averaging_forward_SRMP();
        void min_marginal_averaging_backward_SRMP();
        void min_marginal_averaging_iteration_SRMP();

        void iteration();

        template <typename STREAM>
        void export_dot(STREAM &s) const;

        void set_options(const bdd_min_marginal_averaging_options o) { options = o; }

    protected:
        void init_costs();

        std::array<double, 2> min_marginal(const std::size_t var, const std::size_t bdd_index) const;
        template <typename ITERATOR>
        static std::array<double, 2> average_marginals(ITERATOR marginals_begin, ITERATOR marginals_end, const std::size_t nr_marginals_to_distribute = std::numeric_limits<std::size_t>::max());
        template <typename ITERATOR>
        std::pair<std::array<double, 2>, bool> average_marginals_forward_SRMP(ITERATOR marginals_begin, ITERATOR marginals_end, const std::size_t var) const;
        template <typename ITERATOR>
        std::pair<std::array<double, 2>, bool> average_marginals_backward_SRMP(ITERATOR marginals_begin, ITERATOR marginals_end, const std::size_t var) const;
        void set_marginal(const std::size_t var, const std::size_t bdd_index, const std::array<double, 2> marginals, const std::array<double, 2> min_marginals);
        void set_marginal_forward_SRMP(const std::size_t var, const std::size_t bdd_index, const std::array<double, 2> marginals, const std::array<double, 2> min_marginals, const bool default_avg);
        void set_marginal_backward_SRMP(const std::size_t var, const std::size_t bdd_index, const std::array<double, 2> marginals, const std::array<double, 2> min_marginals, const bool default_avg);

        std::vector<double> costs_;
        double lower_bound_ = -std::numeric_limits<double>::infinity();
        bdd_min_marginal_averaging_options options;
    };


   bdd_min_marginal_averaging_options::bdd_min_marginal_averaging_options(int argc, char** argv)
        {
            TCLAP::CmdLine cmd("Command line parser for bdd min marginal averation options", ' ', " ");
            TCLAP::ValueArg<std::string> reweighting_arg("o","order","reweighting scheme",false,"","{classic|SRMP}");
            cmd.add(reweighting_arg);

            cmd.parse(argc, argv);

            if(reweighting_arg.getValue() == "classic")
                averaging_type = bdd_min_marginal_averaging_options::averaging_type::classic;
            else if(reweighting_arg.getValue() == "SRMP")
                averaging_type = bdd_min_marginal_averaging_options::averaging_type::SRMP;
            else
                throw std::runtime_error("direction not recognized");
        }

    template<typename BDD_VARIABLE, typename BDD_BRANCH_NODE>
    void bdd_mma_base<BDD_VARIABLE, BDD_BRANCH_NODE>::init_costs()
    {
        for (size_t var = 0; var < this->nr_variables(); var++)
        for (size_t bdd_index = 0; bdd_index < this->nr_bdds(var); bdd_index++)
        {
            auto & bdd_var = this->bdd_variables_(var, bdd_index);
            for (size_t node_index = bdd_var.first_node_index; node_index < bdd_var.last_node_index; node_index++)
                this->bdd_branch_nodes_[node_index].variable_cost = & bdd_var.cost;
        }
        costs_.resize(this->nr_variables(), std::numeric_limits<double>::infinity());
    }

    template<typename BDD_VARIABLE, typename BDD_BRANCH_NODE>
    void bdd_mma_base<BDD_VARIABLE, BDD_BRANCH_NODE>::init(const ILP_input& input)
    {
        bdd_base<BDD_VARIABLE, BDD_BRANCH_NODE>::init(input);
        init_costs();
        set_costs(input.objective().begin(), input.objective().end());
    }

    template<typename BDD_VARIABLE, typename BDD_BRANCH_NODE>
    void bdd_mma_base<BDD_VARIABLE, BDD_BRANCH_NODE>::init()
    {
        bdd_base<BDD_VARIABLE, BDD_BRANCH_NODE>::init();
        init_costs();
    }

    template<typename BDD_VARIABLE, typename BDD_BRANCH_NODE>
    std::array<double,2> bdd_mma_base<BDD_VARIABLE, BDD_BRANCH_NODE>::min_marginal(const std::size_t var, const std::size_t bdd_index) const
    {
        assert(var < this->nr_variables());
        assert(bdd_index < this->nr_bdds(var));
        std::array<double,2> m = {std::numeric_limits<double>::infinity(), std::numeric_limits<double>::infinity()};
        const auto& bdd_var = this->bdd_variables_(var,bdd_index);
        for(std::size_t bdd_node_index=bdd_var.first_node_index; bdd_node_index<bdd_var.last_node_index; ++bdd_node_index) {
            //std::cout << "min marginal for var = " << var << ", bdd_index = " << bdd_index << ", bdd_node_index = " << bdd_node_index << "\n";
            const auto& bdd = this->bdd_branch_nodes_[bdd_node_index];
            const auto [m0,m1] = bdd.min_marginal();
            m[0] = std::min(m[0], m0);
            m[1] = std::min(m[1], m1);
        }
        assert(std::isfinite(m[0]));
        assert(std::isfinite(m[1]));
        return m;
    }

    template<typename BDD_VARIABLE, typename BDD_BRANCH_NODE>
    void bdd_mma_base<BDD_VARIABLE, BDD_BRANCH_NODE>::set_marginal(const std::size_t var, const std::size_t bdd_index, const std::array<double,2> marginals, const std::array<double,2> min_marginals)
    {
        assert(var < this->nr_variables());
        assert(bdd_index < this->nr_bdds(var));
        assert(min_marginals == min_marginal(var,bdd_index));
        assert(std::isfinite(marginals[0]) && std::isfinite(marginals[1]));
        assert(std::isfinite(min_marginals[0]) && std::isfinite(min_marginals[1]));

        auto& bdd_var = this->bdd_variables_(var,bdd_index);
        const double marginal_diff = min_marginals[1] - min_marginals[0];
        const double marginal_diff_target = marginals[1] - marginals[0];
        assert(std::isfinite(marginal_diff));
        assert(std::isfinite(marginal_diff_target));
        bdd_var.cost += -marginal_diff + marginal_diff_target; 
    }

    template<typename BDD_VARIABLE, typename BDD_BRANCH_NODE>
    void bdd_mma_base<BDD_VARIABLE, BDD_BRANCH_NODE>::set_marginal_forward_SRMP(const std::size_t var, const std::size_t bdd_index, const std::array<double,2> marginals, const std::array<double,2> min_marginals, const bool default_avg)
    {
        auto& bdd_var = this->bdd_variables_(var,bdd_index);
        const double marginal_diff = min_marginals[1] - min_marginals[0];
        const double marginal_diff_target = marginals[1] - marginals[0];
        assert(std::isfinite(marginal_diff));
        assert(std::isfinite(marginal_diff_target));
        if (default_avg)
        {
            bdd_var.cost += -marginal_diff + marginal_diff_target;
        }
        else if(this->last_variable_of_bdd(var, bdd_index)) {
            bdd_var.cost -= marginal_diff;
        } else {
            assert(std::isfinite(marginal_diff_target));
            bdd_var.cost += -marginal_diff + marginal_diff_target; 
        }

    }

    template<typename BDD_VARIABLE, typename BDD_BRANCH_NODE>
    void bdd_mma_base<BDD_VARIABLE, BDD_BRANCH_NODE>::set_marginal_backward_SRMP(const std::size_t var, const std::size_t bdd_index, const std::array<double,2> marginals, const std::array<double,2> min_marginals, const bool default_avg)
    {
        auto& bdd_var = this->bdd_variables_(var,bdd_index);
        const double marginal_diff = min_marginals[1] - min_marginals[0];
        const double marginal_diff_target = marginals[1] - marginals[0];
        assert(std::isfinite(marginal_diff));
        assert(std::isfinite(marginal_diff_target));
        if (default_avg)
        {
            bdd_var.cost += -marginal_diff + marginal_diff_target;
        }
        else if(this->first_variable_of_bdd(var, bdd_index)) {
            bdd_var.cost -= marginal_diff;
        } else {
            assert(std::isfinite(marginal_diff_target));
            bdd_var.cost += -marginal_diff + marginal_diff_target; 
        }
    }

    template<typename BDD_VARIABLE, typename BDD_BRANCH_NODE>
    double bdd_mma_base<BDD_VARIABLE, BDD_BRANCH_NODE>::compute_lower_bound()
    {
        double lb = 0.0;
        for(long int var=this->nr_variables()-1; var>=0; --var)
            for(std::size_t bdd_index=0; bdd_index<this->nr_bdds(var); ++bdd_index)
                lb += lower_bound_backward(var,bdd_index);
        this->lower_bound_ = lb;
        return lb;
    }

    template<typename BDD_VARIABLE, typename BDD_BRANCH_NODE>
    double bdd_mma_base<BDD_VARIABLE, BDD_BRANCH_NODE>::lower_bound_backward(const std::size_t var, const std::size_t bdd_index)
    {
        const auto& bdd_var = this->bdd_variables_(var,bdd_index);
        if(this->first_variable_of_bdd(var, bdd_index)) {
            assert(bdd_var.nr_bdd_nodes() == 1);
            const auto& bdd = this->get_bdd_branch_node(var, bdd_index, 0);
            return bdd.m;
        } else {
            return 0.0;
        }
    }

    template<typename BDD_VARIABLE, typename BDD_BRANCH_NODE>
    double bdd_mma_base<BDD_VARIABLE, BDD_BRANCH_NODE>::lower_bound_forward(const std::size_t var, const std::size_t bdd_index)
    {
        const auto& bdd_var = this->bdd_variables_(var,bdd_index);
        if(this->last_variable_of_bdd(var, bdd_index)) 
        {
            double lb = std::numeric_limits<double>::infinity();
            const std::size_t first_node_index = bdd_var.first_node_index;
            const std::size_t last_node_index = bdd_var.last_node_index;
            for (std::size_t i = first_node_index; i < last_node_index; ++i)
            {
                const auto& node = this->bdd_branch_nodes_[i];
                assert(node.low_outgoing == node.terminal_1() || node.high_outgoing == node.terminal_1());
                const double node_lb = [&]() {
                    double lb = std::numeric_limits<double>::infinity();
                    if(node.low_outgoing == node.terminal_1())
                        lb = std::min(lb, node.m);
                    if(node.high_outgoing == node.terminal_1())
                        lb = std::min(lb, node.m + *node.variable_cost);
                    return lb;
                }();
                lb = std::min(lb, node_lb); 
            }
            return lb;
        }
        else
        {
            return 0.0;
        }
    }

    template<typename BDD_VARIABLE, typename BDD_BRANCH_NODE>
    double bdd_mma_base<BDD_VARIABLE, BDD_BRANCH_NODE>::compute_upper_bound(const std::vector<char> & primal_solution) const
    {
        if (primal_solution.size() != this->nr_variables())
            return std::numeric_limits<double>::infinity();
        if (!check_feasibility(primal_solution.begin(), primal_solution.end()))
            return std::numeric_limits<double>::infinity();
        else
            return evaluate(primal_solution.begin(), primal_solution.end());
    }

    template<typename BDD_VARIABLE, typename BDD_BRANCH_NODE>
<<<<<<< HEAD
    std::vector<double> bdd_mma_base<BDD_VARIABLE, BDD_BRANCH_NODE>::total_min_marginals()
    {
        std::vector<double> total_min_marginals;
        std::vector<double> current_marginals;
        size_t nr_conflicts = 0;
        for(std::size_t var=0; var<this->nr_variables(); ++var)
        {
            auto sign = [](const double x) -> int {
                if (x > 0.0) return 1;
                if (x < 0.0) return -1;
                return 0;
            };
            current_marginals.clear();
            double total_min_marg = 0;
            double total_abs_marg = 0;
            double min_max_marg = std::numeric_limits<double>::infinity();
            int s = -2;
            for(std::size_t bdd_index=0; bdd_index<this->nr_bdds(var); ++bdd_index)
            {
                this->forward_step(var,bdd_index);
                std::array<double,2> min_marg = min_marginal(var,bdd_index);
                total_min_marg += (min_marg[1] - min_marg[0]);
                total_abs_marg += std::abs(total_min_marg);
                min_max_marg = std::min(min_max_marg, std::abs(min_marg[1] - min_marg[0]));
                if(s == -2)
                    s = sign(min_marg[1] - min_marg[0]);
                if(sign(min_marg[1] - min_marg[0]) != s) 
                {
                    min_max_marg = 0.0; 
                }
                current_marginals.push_back(min_marg[1] - min_marg[0]);
            }

            total_min_marginals.push_back(total_min_marg);
            //total_min_marginals.back() = double(s) * min_max_marg;
            //total_min_marginals.push_back(total_min_marg + 10.0 * s * max_min_marg);
            //if (total_min_marg < 0.0)
            //   total_min_marginals.push_back(-max_min_marg + 0.1 * total_min_marg);
            //else if (s > 0)
            //    total_min_marginals.push_back(-s * max_min_marg * 0.05);

            // for(std::size_t i=0; i+1<current_marginals.size(); ++i) 
            //     if(sign(current_marginals[i]) != sign(current_marginals[i+1])) {
            //         total_min_marginals.back() = 0.0;
            //         ++nr_conflicts;
            //         continue;
            //     }
        }
        // std::cout << "#conflicts in min-marginals = " << nr_conflicts << "\n";
        // this->backward_run();
        return total_min_marginals;
    }

    template<typename BDD_VARIABLE, typename BDD_BRANCH_NODE>
=======
>>>>>>> 4ae58cd1
    void bdd_mma_base<BDD_VARIABLE, BDD_BRANCH_NODE>::min_marginal_averaging_iteration()
    {
        const auto begin_time = std::chrono::steady_clock::now();
        min_marginal_averaging_forward();
        const auto after_forward = std::chrono::steady_clock::now();
        std::cout << "forward " <<  std::chrono::duration_cast<std::chrono::milliseconds>(after_forward - begin_time).count() << " ms, " << std::flush;
        const auto before_backward = std::chrono::steady_clock::now();
        min_marginal_averaging_backward();
        const auto end_time = std::chrono::steady_clock::now();
        std::cout << "backward " <<  std::chrono::duration_cast<std::chrono::milliseconds>(end_time - before_backward).count() << " ms, " << std::flush;
    }

    template<typename BDD_VARIABLE, typename BDD_BRANCH_NODE>
    template<typename ITERATOR>
        std::array<double,2> bdd_mma_base<BDD_VARIABLE, BDD_BRANCH_NODE>::average_marginals(ITERATOR marginals_begin, ITERATOR marginals_end, const std::size_t nr_marginals_to_distribute)
        {
            std::array<double,2> average_marginal = {0.0, 0.0};
            for(auto m_iter=marginals_begin; m_iter!=marginals_end; ++m_iter) {
                average_marginal[0] += (*m_iter)[0];
                average_marginal[1] += (*m_iter)[1];
            }
            if(nr_marginals_to_distribute == std::numeric_limits<std::size_t>::max()) 
            {
                const double no_marginals = std::distance(marginals_begin, marginals_end);
                average_marginal[0] /= no_marginals;
                average_marginal[1] /= no_marginals;
            } 
            else
            {
                average_marginal[0] /= nr_marginals_to_distribute;
                average_marginal[1] /= nr_marginals_to_distribute; 
            }

            assert(std::isfinite(average_marginal[0]));
            assert(std::isfinite(average_marginal[1]));
            return average_marginal;
        }

    template<typename BDD_VARIABLE, typename BDD_BRANCH_NODE>
    template<typename ITERATOR>
        std::pair<std::array<double,2>, bool> bdd_mma_base<BDD_VARIABLE, BDD_BRANCH_NODE>::average_marginals_forward_SRMP(ITERATOR marginals_begin, ITERATOR marginals_end, const std::size_t var) const
        {
            assert(this->nr_bdds(var) == std::distance(marginals_begin, marginals_end));
            std::array<double,2> average_marginal = {0.0, 0.0};
            std::size_t nr_averaged_marginals = 0;
            for(std::size_t bdd_index=0; bdd_index<this->nr_bdds(var); ++bdd_index) {
                    average_marginal[0] += (*(marginals_begin+bdd_index))[0];
                    average_marginal[1] += (*(marginals_begin+bdd_index))[1];
                if(!this->last_variable_of_bdd(var, bdd_index))
                    ++nr_averaged_marginals;
            }
            // if no BDD satisfies forward condition, resort to averaging over all BDDs
            bool default_avg = false;
            if (nr_averaged_marginals == 0)
            {
                nr_averaged_marginals = this->nr_bdds(var);
                default_avg = true;
            }

            average_marginal[0] /= double(nr_averaged_marginals);
            average_marginal[1] /= double(nr_averaged_marginals);

            return std::make_pair(average_marginal, default_avg);
        }

    template<typename BDD_VARIABLE, typename BDD_BRANCH_NODE>
    template<typename ITERATOR>
        std::pair<std::array<double,2>, bool> bdd_mma_base<BDD_VARIABLE, BDD_BRANCH_NODE>::average_marginals_backward_SRMP(ITERATOR marginals_begin, ITERATOR marginals_end, const std::size_t var) const
        {
            assert(this->nr_bdds(var) == std::distance(marginals_begin, marginals_end));
            std::array<double,2> average_marginal = {0.0, 0.0};
            std::size_t nr_averaged_marginals = 0;
            for(std::size_t bdd_index=0; bdd_index<this->nr_bdds(var); ++bdd_index) {
                    average_marginal[0] += (*(marginals_begin+bdd_index))[0];
                    average_marginal[1] += (*(marginals_begin+bdd_index))[1];
                if(!this->first_variable_of_bdd(var, bdd_index))
                    ++nr_averaged_marginals;
            }
            // if no BDD satisfies forward condition, resort to averaging over all BDDs
            bool default_avg = false;
            if (nr_averaged_marginals == 0)
            {
                nr_averaged_marginals = this->nr_bdds(var);
                default_avg = true;
            }

            average_marginal[0] /= double(nr_averaged_marginals);
            average_marginal[1] /= double(nr_averaged_marginals);

            assert(std::isfinite(average_marginal[0]));
            assert(std::isfinite(average_marginal[1]));
            return std::make_pair(average_marginal, default_avg);
        }

    // min marginal averaging
    template<typename BDD_VARIABLE, typename BDD_BRANCH_NODE>
    void bdd_mma_base<BDD_VARIABLE, BDD_BRANCH_NODE>::min_marginal_averaging_forward()
    {
        std::vector<std::array<double,2>> min_marginals;
        for(std::size_t var=0; var<this->nr_variables(); ++var) {

            // collect min marginals
            min_marginals.clear();
            for(std::size_t bdd_index=0; bdd_index<this->nr_bdds(var); ++bdd_index) {
                this->forward_step(var,bdd_index);
                min_marginals.push_back(min_marginal(var,bdd_index)); 
            }

            const std::array<double,2> average_marginal = average_marginals(min_marginals.begin(), min_marginals.end());

            // set marginals in each bdd so min marginals match each other
            for(std::size_t bdd_index=0; bdd_index<this->nr_bdds(var); ++bdd_index) {
                set_marginal(var,bdd_index,average_marginal,min_marginals[bdd_index]);
            } 
        }
    }

    template<typename BDD_VARIABLE, typename BDD_BRANCH_NODE>
    void bdd_mma_base<BDD_VARIABLE, BDD_BRANCH_NODE>::min_marginal_averaging_forward_SRMP()
    {
        std::vector<std::array<double,2>> min_marginals;
        for(std::size_t var=0; var<this->nr_variables(); ++var) {

            // collect min marginals
            min_marginals.clear();
            for(std::size_t bdd_index=0; bdd_index<this->nr_bdds(var); ++bdd_index) {
                this->forward_step(var,bdd_index);
                min_marginals.push_back(min_marginal(var,bdd_index));
            }


            const auto average_marginal = average_marginals_forward_SRMP(min_marginals.begin(), min_marginals.end(), var);
            const std::array<double,2> avg_marg = average_marginal.first;
            const bool default_averaging = average_marginal.second;

            // set marginals in each bdd so min marginals match each other
            for(std::size_t bdd_index=0; bdd_index<this->nr_bdds(var); ++bdd_index) {
                set_marginal_forward_SRMP(var,bdd_index,avg_marg,min_marginals[bdd_index], default_averaging);
            } 
        }
    }

    template<typename BDD_VARIABLE, typename BDD_BRANCH_NODE>
    void bdd_mma_base<BDD_VARIABLE, BDD_BRANCH_NODE>::min_marginal_averaging_backward()
    {
        double lb = 0.0;
        std::vector<std::array<double,2>> min_marginals;

        for(long int var=this->nr_variables()-1; var>=0; --var) {

            // collect min marginals
            min_marginals.clear();
            for(std::size_t bdd_index=0; bdd_index<this->nr_bdds(var); ++bdd_index) {
                min_marginals.push_back(min_marginal(var,bdd_index)); 
            }

            if(min_marginals.size() > 1) {
                //std::cout << "min marginals in backward pass: ";
                //for(const auto m : min_marginals)
                //    std::cout << "(" << m[0] << "," << m[1] << "), ";
                //std::cout << "\n";
            }

            const std::array<double,2> average_marginal = average_marginals(min_marginals.begin(), min_marginals.end());

            // set marginals in each bdd so min marginals match each other
            for(std::size_t bdd_index=0; bdd_index<this->nr_bdds(var); ++bdd_index) {
                set_marginal(var,bdd_index,average_marginal,min_marginals[bdd_index]);
                this->backward_step(var, bdd_index);
                lb += lower_bound_backward(var,bdd_index);
            }
        }

        lower_bound_ = lb; 
    }

    template<typename BDD_VARIABLE, typename BDD_BRANCH_NODE>
    void bdd_mma_base<BDD_VARIABLE, BDD_BRANCH_NODE>::min_marginal_averaging_backward_SRMP()
    {
        double lb = 0.0;
        std::vector<std::array<double,2>> min_marginals;
        for(long int var=this->nr_variables()-1; var>=0; --var) {

            // collect min marginals
            min_marginals.clear();
            for(std::size_t bdd_index=0; bdd_index<this->nr_bdds(var); ++bdd_index) {
                min_marginals.push_back(min_marginal(var,bdd_index)); 
            }

            const auto average_marginal = average_marginals_backward_SRMP(min_marginals.begin(), min_marginals.end(), var);
            const std::array<double,2> avg_marg = average_marginal.first;
            const bool default_averaging = average_marginal.second;

            // set marginals in each bdd so min marginals match each other
            for(std::size_t bdd_index=0; bdd_index<this->nr_bdds(var); ++bdd_index) {
                set_marginal_backward_SRMP(var,bdd_index,avg_marg,min_marginals[bdd_index], default_averaging);
                this->backward_step(var, bdd_index);
                lb += lower_bound_backward(var,bdd_index);
            }
        }

        lower_bound_ = lb; 
    }

    template<typename BDD_VARIABLE, typename BDD_BRANCH_NODE>
    void bdd_mma_base<BDD_VARIABLE, BDD_BRANCH_NODE>::min_marginal_averaging_iteration_SRMP()
    {
        const auto begin_time = std::chrono::steady_clock::now();
        min_marginal_averaging_forward_SRMP();
        const auto after_forward = std::chrono::steady_clock::now();
        std::cout << "forward " <<  std::chrono::duration_cast<std::chrono::milliseconds>(after_forward - begin_time).count() << " ms, " << std::flush;
        const auto before_backward = std::chrono::steady_clock::now();
        min_marginal_averaging_backward_SRMP();
        const auto end_time = std::chrono::steady_clock::now();
        std::cout << "backward " <<  std::chrono::duration_cast<std::chrono::milliseconds>(end_time - before_backward).count() << " ms, " << std::flush;
    }



    //const bdd_branch_instruction& bdd_min_marginal_averaging::get_bdd_branch_instruction(const std::size_t var, const std::size_t bdd_index, const std::size_t bdd_node_index) const
   
    template<typename BDD_VARIABLE, typename BDD_BRANCH_NODE>
    void bdd_mma_base<BDD_VARIABLE, BDD_BRANCH_NODE>::iteration()
    {
        if(options.averaging_type == bdd_min_marginal_averaging_options::averaging_type::classic)
            min_marginal_averaging_iteration();
        else if(options.averaging_type == bdd_min_marginal_averaging_options::averaging_type::SRMP)
            min_marginal_averaging_iteration_SRMP();
        else
            assert(false);
    }

    template<typename BDD_VARIABLE, typename BDD_BRANCH_NODE>
    template<typename ITERATOR>
        void bdd_mma_base<BDD_VARIABLE, BDD_BRANCH_NODE>::set_costs(ITERATOR begin, ITERATOR end)
        {
            // TODO: remove costs_ array
            std::fill(costs_.begin(), costs_.end(), 0.0);
            assert(std::distance(begin,end) <= this->nr_variables());
            std::copy(begin, end, costs_.begin());
            //std::fill(costs_.begin() + std::distance(begin, end), costs_.end(), 0.0);

            // distribute costs to bdds uniformly
            for(std::size_t v=0; v<this->nr_variables(); ++v) {
                assert(this->bdd_variables_[v].size() > 0);
                for(std::size_t bdd_index=0; bdd_index<this->nr_bdds(v); ++bdd_index) {
                    assert(this->nr_bdds(v) > 0);
                    const double cost = v < std::distance(begin,end) ? *(begin+v)/this->nr_bdds(v) : 0.0; 
                    this->bdd_variables_(v,bdd_index).cost = cost;
                    assert(!std::isnan(this->bdd_variables_(v,bdd_index).cost));
                }
            }
            for(const auto& bdd : this->bdd_branch_nodes_) {
                assert(!std::isnan(*bdd.variable_cost));
            }
            this->backward_run();
        }

    template<typename BDD_VARIABLE, typename BDD_BRANCH_NODE>
    template<typename ITERATOR>
        bool bdd_mma_base<BDD_VARIABLE, BDD_BRANCH_NODE>::check_feasibility(ITERATOR var_begin, ITERATOR var_end) const
        {
            assert(std::distance(var_begin, var_end) == this->nr_variables());

            std::vector<char> bdd_nbranch_node_marks(this->bdd_branch_nodes_.size(), 0);

            std::size_t var = 0;
            for(auto var_iter=var_begin; var_iter!=var_end; ++var_iter, ++var) {
                const bool val = *(var_begin+var);
                for(std::size_t bdd_index=0; bdd_index<this->nr_bdds(var); ++bdd_index) {
                    const auto& bdd_var = this->bdd_variables_(var, bdd_index);
                    if(bdd_var.is_first_bdd_variable()) {
                        bdd_nbranch_node_marks[bdd_var.first_node_index] = 1;
                    }
                    for(std::size_t bdd_node_index=bdd_var.first_node_index; bdd_node_index<bdd_var.last_node_index; ++bdd_node_index) {
                        if(bdd_nbranch_node_marks[bdd_node_index] == 1) {
                            const auto& bdd = this->bdd_branch_nodes_[bdd_node_index];
                            const auto* bdd_next_index = [&]() {
                                if(val == false)
                                    return bdd.low_outgoing;
                                else 
                                    return bdd.high_outgoing;
                            }();

                            if(bdd_next_index == BDD_BRANCH_NODE::terminal_0())
                                return false;
                            if(bdd_next_index == BDD_BRANCH_NODE::terminal_1()) {
                            } else { 
                                bdd_nbranch_node_marks[ this->bdd_branch_node_index(bdd_next_index) ] = 1;
                            }
                        }
                    }
                }
            }

            return true;
        }

    template<typename BDD_VARIABLE, typename BDD_BRANCH_NODE>
    template<typename ITERATOR>
        double bdd_mma_base<BDD_VARIABLE, BDD_BRANCH_NODE>::evaluate(ITERATOR var_begin, ITERATOR var_end) const
        {
            assert(std::distance(var_begin, var_end) == this->nr_variables());

            if(!check_feasibility(var_begin, var_end))
                return std::numeric_limits<double>::infinity();

            double cost = 0.0;
            std::size_t var = 0;
            for(auto var_iter=var_begin; var_iter!=var_end; ++var_iter, ++var)
                cost += *var_iter * costs_[var];
            return cost;
        }

    template<typename BDD_VARIABLE, typename BDD_BRANCH_NODE>
    template<typename STREAM>
        void bdd_mma_base<BDD_VARIABLE, BDD_BRANCH_NODE>::export_dot(STREAM& s) const
        {
            return this->bdd_storage_.export_dot(s);
            /*
            s << "digraph bdd_min_marginal_averaging {\n";

            std::vector<char> bdd_node_visited(this->bdd_branch_nodes_.size(), false);
            std::size_t cur_bdd_index = 0;
            for(const auto& bdd : this->bdd_branch_nodes_) {
                const std::size_t i = bdd_branch_node_index(bdd);
                if(bdd_node_visited[i])
                    continue;
                bdd_node_visited[i] = true;
                auto get_node_string = [&](const bdd_branch_node_opt* bdd) -> std::string {
                    if(bdd == bdd_branch_node_opt::terminal_0())
                        return "false";
                    if(bdd == bdd_branch_node_opt::terminal_1())
                        return "true";
                    return std::to_string(this->bdd_branch_node_index(bdd));
                };
                s << i << " -> " << get_node_string(bdd.low_outgoing) << " [label=\"0\"];\n";
                s << i << " -> " << get_node_string(bdd.high_outgoing) << " [label=\"1\"];\n";
            }

            s << "}\n"; 
            */
        }

    ////////////////////////////////////////////////////
    // Variable Fixing
    ////////////////////////////////////////////////////

    struct log_entry
    {
        log_entry(char * var_value)
        : var_value_(var_value) {}
        log_entry(bdd_branch_node_fix * source, bdd_branch_node_fix * target, bool high)
        : source_(source), target_(target), high_(high) {}

        void restore();

        char * var_value_ = nullptr;

        bdd_branch_node_fix * source_;
        bdd_branch_node_fix * target_;
        bool high_;
    };

    void log_entry::restore()
    {
        if (var_value_ != nullptr)
        {
            *var_value_ = 2;
            return;    
        }

        assert(target_ != bdd_branch_node_fix::terminal_0());
        if (high_)
        {
            assert(source_->high_outgoing == bdd_branch_node_fix::terminal_0());
            assert(source_->prev_high_incoming == nullptr);
            assert(source_->next_high_incoming == nullptr);
            source_->high_outgoing = target_;
            source_->bdd_var->nr_feasible_high_arcs++;
            if (bdd_branch_node_fix::is_terminal(target_))
                return;
            if (target_->first_high_incoming != nullptr)
                target_->first_high_incoming->prev_high_incoming = source_;
            source_->next_high_incoming = target_->first_high_incoming;
            target_->first_high_incoming = source_;
        }
        else
        {
            assert(source_->low_outgoing == bdd_branch_node_fix::terminal_0());
            assert(source_->prev_low_incoming == nullptr);
            assert(source_->next_low_incoming == nullptr);
            source_->low_outgoing = target_;
            source_->bdd_var->nr_feasible_low_arcs++;
            if (bdd_branch_node_fix::is_terminal(target_))
                return;
            if (target_->first_low_incoming != nullptr)
                target_->first_low_incoming->prev_low_incoming = source_;
            source_->next_low_incoming = target_->first_low_incoming;
            target_->first_low_incoming = source_;
        }
    }

    class bdd_mma_fixing : public bdd_mma_base<bdd_variable_fix, bdd_branch_node_fix> {
        public:
            bool fix_variables();

            bool fix_variables(const std::vector<size_t> & indices, const std::vector<char> & values);
            bool fix_variable(const size_t var, const char value);
            bool is_fixed(const size_t var) const;

            std::vector<double> total_min_marginals();

            void min_marginal_averaging_forward();
            void min_marginal_averaging_backward();
            void min_marginal_averaging_iteration();

            void init(const ILP_input& input);
            void init();

            void revert_changes(const size_t target_log_size);

            void init_primal_solution() { primal_solution_.resize(nr_variables(), 2); }
            const std::vector<char> & primal_solution() const { return primal_solution_; }
            double compute_upper_bound();
            const size_t log_size() const { return log_.size(); }

        private:
            void init_pointers();

            bool remove_all_incoming_arcs(bdd_branch_node_fix & bdd_node);
            void remove_all_outgoing_arcs(bdd_branch_node_fix & bdd_node);
            void remove_outgoing_low_arc(bdd_branch_node_fix & bdd_node);
            void remove_outgoing_high_arc(bdd_branch_node_fix & bdd_node);

            std::vector<char> primal_solution_;
            std::stack<log_entry, std::vector<log_entry>> log_;

            // FOR INSPECTION
            ILP_input input_;
    };

    double bdd_mma_fixing::compute_upper_bound()
    {
        return bdd_mma_base<bdd_variable_fix, bdd_branch_node_fix>::compute_upper_bound(primal_solution());
    }

    void bdd_mma_fixing::init_pointers()
    {
        for (size_t var = 0; var < nr_variables(); var++)
        {
            for (size_t bdd_index = 0; bdd_index < nr_bdds(var); bdd_index++)
            {
                auto & bdd_var = bdd_variables_(var, bdd_index);
                bdd_var.nr_feasible_low_arcs = 0;
                bdd_var.nr_feasible_high_arcs = 0;
                bdd_var.variable_index = var;
                for (size_t node_index = bdd_var.first_node_index; node_index < bdd_var.last_node_index; node_index++)
                {
                    auto & bdd_node = bdd_branch_nodes_[node_index];
                    if (bdd_node.low_outgoing != bdd_branch_node_fix::terminal_0())
                        bdd_var.nr_feasible_low_arcs++;
                    if (bdd_node.high_outgoing != bdd_branch_node_fix::terminal_0())
                        bdd_var.nr_feasible_high_arcs++;

                    bdd_node.bdd_var = & bdd_var;

                    auto * low_incoming = bdd_node.first_low_incoming;
                    while (low_incoming != nullptr && low_incoming->next_low_incoming != nullptr)
                    {
                        low_incoming->next_low_incoming->prev_low_incoming = low_incoming;
                        low_incoming = low_incoming->next_low_incoming;
                    }
                    auto * high_incoming = bdd_node.first_high_incoming;
                    while (high_incoming != nullptr && high_incoming->next_high_incoming != nullptr)
                    {
                        high_incoming->next_high_incoming->prev_high_incoming = high_incoming;
                        high_incoming = high_incoming->next_high_incoming;
                    }
                }
            }
        }
        init_primal_solution(); 
    }

    void bdd_mma_fixing::init(const ILP_input& input)
    {
        bdd_mma_base<bdd_variable_fix, bdd_branch_node_fix>::init(input);
        init_pointers();
        input_ = input;
    }

    void bdd_mma_fixing::init()
    {
        bdd_mma_base<bdd_variable_fix, bdd_branch_node_fix>::init();
        init_pointers();
    }

    bool bdd_mma_fixing::fix_variable(const std::size_t var, const char value)
    {
        assert(0 <= value && value <= 1);
        assert(primal_solution_.size() == nr_variables());
        assert(var < primal_solution_.size());

        // check if variable is already fixed
        if (primal_solution_[var] == value)
            return true;
        else if (is_fixed(var))
            return false;

        // mark variable as fixed
        primal_solution_[var] = value;
        const log_entry entry(&primal_solution_[var]);
        log_.push(entry);
        std::vector<std::pair<size_t, char>> restrictions;

        for (size_t bdd_index = 0; bdd_index < nr_bdds(var); bdd_index++)
        {
            auto & bdd_var = bdd_variables_(var, bdd_index);
            for (size_t node_index = bdd_var.first_node_index; node_index < bdd_var.last_node_index; node_index++)
            {
                auto & bdd_node = bdd_branch_nodes_[node_index];

                // skip isolated branch nodes
                if (bdd_node.is_first() && bdd_node.is_dead_end())
                    continue;

                if (value == 1)
                    remove_outgoing_low_arc(bdd_node);
                if (value == 0)
                    remove_outgoing_high_arc(bdd_node);

                // restructure parents if node is dead-end
                if (bdd_node.is_dead_end())
                {
                    if (!remove_all_incoming_arcs(bdd_node))
                        return false;
                }
            }

            // check if other variables in BDD are now restricted
            auto * cur = bdd_var.prev;
            while (cur != nullptr)
            {
                if (is_fixed(cur->variable_index))
                {
                    cur = cur->prev;
                    continue;
                }
                if (cur->nr_feasible_low_arcs == 0)
                    restrictions.emplace_back(cur->variable_index, 1);
                if (cur->nr_feasible_high_arcs == 0)
                    restrictions.emplace_back(cur->variable_index, 0);
                cur = cur->prev;
            }
            cur = bdd_var.next;
            while (cur != nullptr)
            {
                if (is_fixed(cur->variable_index))
                {
                    cur = cur->next;
                    continue;
                }
                if (cur->nr_feasible_low_arcs == 0)
                    restrictions.emplace_back(cur->variable_index, 1);
                if (cur->nr_feasible_high_arcs == 0)
                    restrictions.emplace_back(cur->variable_index, 0);
                cur = cur->next;
            }
        }

        // fix implied restrictions
        for (auto & restriction : restrictions)
        {
            if (!fix_variable(restriction.first, restriction.second))
                return false;
        }

        return true;
    }

    bool bdd_mma_fixing::remove_all_incoming_arcs(bdd_branch_node_fix & bdd_node)
    {
        if (bdd_node.is_first())
            return false;
        // low arcs
        {
            auto * cur = bdd_node.first_low_incoming;
            while (cur != nullptr)
            {
                // log change
                assert(cur->low_outgoing == &bdd_node);
                auto * temp = cur;
                const log_entry entry(cur, &bdd_node, false);
                log_.push(entry);
                // remove arc
                cur->low_outgoing = bdd_branch_node_fix::terminal_0();
                assert(cur->bdd_var != nullptr);
                cur->bdd_var->nr_feasible_low_arcs--;
                bdd_node.first_low_incoming = cur->next_low_incoming;
                cur = cur->next_low_incoming;
                // remove list pointers
                if (cur != nullptr)
                {
                    assert(cur->prev_low_incoming != nullptr);
                    cur->prev_low_incoming->next_low_incoming = nullptr;
                    cur->prev_low_incoming = nullptr;    
                }
                // recursive call if parent is dead-end
                if (temp->is_dead_end())
                {
                    if (!remove_all_incoming_arcs(*temp))
                        return false;
                }
            }
        }
        // high arcs
        {
            auto * cur = bdd_node.first_high_incoming;
            while (cur != nullptr)
            {
                assert(cur->high_outgoing == &bdd_node);
                auto * temp = cur;
                const log_entry entry(cur, &bdd_node, true);
                log_.push(entry);
                cur->high_outgoing = bdd_branch_node_fix::terminal_0();
                assert(cur->bdd_var != nullptr);
                cur->bdd_var->nr_feasible_high_arcs--;
                bdd_node.first_high_incoming = cur->next_high_incoming; 
                cur = cur->next_high_incoming; 
                if (cur != nullptr)
                {
                    assert(cur->prev_low_incoming != nullptr);
                    cur->prev_high_incoming->next_high_incoming = nullptr;
                    cur->prev_high_incoming = nullptr;    
                }
                if (temp->is_dead_end())
                {
                    if (!remove_all_incoming_arcs(*temp))
                        return false;
                }
            }      
        }
        return true;
    }

    void bdd_mma_fixing::remove_all_outgoing_arcs(bdd_branch_node_fix & bdd_node)
    {
        remove_outgoing_low_arc(bdd_node);
        remove_outgoing_high_arc(bdd_node);
    }

    void bdd_mma_fixing::remove_outgoing_low_arc(bdd_branch_node_fix & bdd_node)
    {
        if (!bdd_branch_node_fix::is_terminal(bdd_node.low_outgoing))
        {
            // change pointers
            if (bdd_node.prev_low_incoming == nullptr)
                bdd_node.low_outgoing->first_low_incoming = bdd_node.next_low_incoming;
            else
                bdd_node.prev_low_incoming->next_low_incoming = bdd_node.next_low_incoming;
            if (bdd_node.next_low_incoming != nullptr)
                bdd_node.next_low_incoming->prev_low_incoming = bdd_node.prev_low_incoming;
            bdd_node.prev_low_incoming = nullptr;
            bdd_node.next_low_incoming = nullptr;
            // recursive call if child node is unreachable
            if (bdd_node.low_outgoing->is_first())
                remove_all_outgoing_arcs(*bdd_node.low_outgoing);
        }
        if (bdd_node.low_outgoing != bdd_branch_node_fix::terminal_0())
        {
            // log change
            const log_entry entry(&bdd_node, bdd_node.low_outgoing, false);
            log_.push(entry);
            // remove arc
            bdd_node.low_outgoing = bdd_branch_node_fix::terminal_0();
            bdd_node.bdd_var->nr_feasible_low_arcs--;
        } 
    }

    void bdd_mma_fixing::remove_outgoing_high_arc(bdd_branch_node_fix & bdd_node)
    {
        if (!bdd_branch_node_fix::is_terminal(bdd_node.high_outgoing))
        {
            if (bdd_node.prev_high_incoming == nullptr)
                bdd_node.high_outgoing->first_high_incoming = bdd_node.next_high_incoming;
            else
                bdd_node.prev_high_incoming->next_high_incoming = bdd_node.next_high_incoming;
            if (bdd_node.next_high_incoming != nullptr)
                bdd_node.next_high_incoming->prev_high_incoming = bdd_node.prev_high_incoming;
            bdd_node.prev_high_incoming = nullptr;
            bdd_node.next_high_incoming = nullptr;
            if (bdd_node.high_outgoing->is_first())
                remove_all_outgoing_arcs(*bdd_node.high_outgoing);
        }
        if (bdd_node.high_outgoing != bdd_branch_node_fix::terminal_0())
        {
            const log_entry entry(&bdd_node, bdd_node.high_outgoing, true);
            log_.push(entry);
            bdd_node.high_outgoing = bdd_branch_node_fix::terminal_0();
            bdd_node.bdd_var->nr_feasible_high_arcs--;
        }
    }

    bool bdd_mma_fixing::fix_variables(const std::vector<size_t> & variables, const std::vector<char> & values)
    {
        assert(variables.size() == values.size());

        init_primal_solution();

        struct VarFix
        {
            VarFix(const size_t log_size, const size_t index, const char val)
            : log_size_(log_size), index_(index), val_(val) {}
            
            const size_t log_size_;
            const size_t index_;
            const char val_;
        };

        std::stack<VarFix, std::vector<VarFix>> variable_fixes;
        variable_fixes.emplace(log_.size(), 0, 1-values[0]);
        variable_fixes.emplace(log_.size(), 0, values[0]);

        size_t nfixes = 0;
        size_t max_fixes = nr_variables();
        std::cout << "\nExpanded " << nfixes << " out of " << max_fixes << " search tree nodes.." << std::flush;

        while (!variable_fixes.empty())
        {
            nfixes++;
            std::cout << "\rExpanded " << nfixes << " out of " << max_fixes << " search tree nodes.." << std::flush;
            if (nfixes > max_fixes)
                return false;

            auto fix = variable_fixes.top();
            variable_fixes.pop();
            size_t index = fix.index_;

            revert_changes(fix.log_size_);
            bool feasible = fix_variable(variables[index], fix.val_);

            if (!feasible)
                continue;

            while (is_fixed(variables[index]))
            {
                index++;
                if (index >= variables.size())
                    return true;
            }

            variable_fixes.emplace(log_.size(), index, 1-values[index]);
            variable_fixes.emplace(log_.size(), index, values[index]);
        }

        return false;
    }

    bool bdd_mma_fixing::is_fixed(const size_t var) const
    {
        assert(primal_solution_.size() == nr_variables());
        assert(var < primal_solution_.size());
        return primal_solution_[var] < 2;
    }

    void bdd_mma_fixing::revert_changes(const size_t target_log_size)
    {
        while (log_.size() > target_log_size)
        {
            log_.top().restore();
            log_.pop();
        }
    }

    std::vector<double> bdd_mma_fixing::total_min_marginals()
    {
        std::vector<double> total_min_marginals;
        size_t nr_conflicts = 0;
        for(std::size_t var=0; var<this->nr_variables(); ++var)
        {
            double total_min_marg = 0;
            for(std::size_t bdd_index=0; bdd_index<this->nr_bdds(var); ++bdd_index)
            {
                this->forward_step(var,bdd_index);
                if (is_fixed(var))
                    continue;
                std::array<double,2> min_marg = min_marginal(var,bdd_index);
                total_min_marg += (min_marg[1] - min_marg[0]);
            }
            total_min_marginals.push_back(total_min_marg);
            // std::cout << input_.get_var_name(var) << " : " << total_min_marginals[var] << std::endl;
        }
        return total_min_marginals;
    }

    bool bdd_mma_fixing::fix_variables()
    {
        // additional MMA iteration increases chance of finding a feasible solution
        min_marginal_averaging_iteration();
        std::vector<double> total_min_marginals = this->total_min_marginals();
        std::vector<size_t> variables;
        for (size_t i = 0; i < nr_variables(); i++)
            variables.push_back(i);

        const double eps = -std::numeric_limits<double>::epsilon();

        // TODO change to more sensible ordering
        auto order = [&](const size_t a, const size_t b)
        {
            if (total_min_marginals[a] > eps && total_min_marginals[b] > eps)
                return (total_min_marginals[a]) > (total_min_marginals[b]);
            return (total_min_marginals[a]) < (total_min_marginals[b]);
        };
        std::sort(variables.begin(), variables.end(), order);

        std::vector<char> values;
        for (size_t i = 0; i < variables.size(); i++)
        {
            const char val = (total_min_marginals[variables[i]] < eps) ? 1 : 0;
            values.push_back(val);
        }

        return fix_variables(variables, values);
    }

    // bool bdd_mma_fixing::fix_variables()
    // {
    //     init_primal_solution();
    //     std::vector<double> total_min_marginals = this->total_min_marginals();

    //     // struct VarFix
    //     // {
    //     //     VarFix(const size_t index, const double score, const size_t edition)
    //     //     : index_(index), score_(score), edition_(edition) {}

    //     //     const size_t index_;
    //     //     const double score_;
    //     //     const size_t edition_;

    //     //     bool operator <(VarFix const & other) const
    //     //     {
    //     //         // TODO adjust
    //     //         return score_ > other.score_;
    //     //     }
    //     // }

    //     // std::priority_queue<VarFix> queue;
    //     // std::vector<size_t> editions(nr_variables(), 0);
    //     // for (size_t var = 0; var < nr_variables(); var++)
    //     //     queue.emplace(var, total_min_marginals[var], 0);

    //     // while (!queue.empty())
    //     // {
    //     //     const auto next = queue.top();
    //     //     queue.pop();

    //     //     const size_t var = next.index_;
    //     //     const char val = (next.score_ < 0) ? 1 : 0;
    //     //     const size_t edition = next.edition_;

    //     //     if (bdd_fix_.is_fixed(var) || edition < editions[var])
    //     //         continue;

    //     //     const size_t log_size = bdd_fix_.log_size();
    //     //     bool feasible = bdd_fix_.fix_variable(var, val);

    //     //     if (feasible)
    //     //     {
    //     //         // update total min marginals
    //     //         const double fixed_cost = (val == 1) ? -std::numeric_limits<double>::infinity() : std::numeric_limits<double>::infinity();
    //     //         bdd_mma_.set_cost(var, fixed_cost);
    //     //         // TODO
    //     //     }
    //     //     else
    //     //         // TODO enable backtracking
    //     //         return false;

    //     // }

    //     // size_t nfixes = 0;
    //     // size_t max_fixes = nr_variables();
    //     // std::cout << "\nExpanded " << nfixes << " out of " << max_fixes << " search tree nodes.." << std::flush;

    //     while (true)
    //     {
    //         // nfixes++;
    //         // std::cout << "\rExpanded " << nfixes << " out of " << max_fixes << " search tree nodes.." << std::flush;
    //         // if (nfixes > max_fixes)
    //         //     return false;

    //         // double prev_lb = lower_bound_;
    //         // double min_progress = 1e-04;
    //         // int max_iter = 10;
    //         // for (int iter = 0; iter < max_iter; iter++)
    //         // {
    //         //     min_marginal_averaging_iteration();
    //         //     if (std::abs((lower_bound_-prev_lb)/prev_lb) < min_progress)
    //         //     {
    //         //         std::cout << "iters = " << iter+1 << ", " << std::flush;
    //         //         break;
    //         //     }
    //         //     prev_lb = lower_bound_;
    //         //     if (iter+1 == max_iter)
    //         //         std::cout << "iters = " << max_iter << ", " << std::flush;
    //         // }
    //         // std::cout << "lower bound = " << lower_bound_ << ". " << std::flush;

    //         // total_min_marginals = this->total_min_marginals();

    //         double min_score = std::numeric_limits<double>::infinity();
    //         double max_score = -min_score;
    //         double prev_min_score = min_score;
    //         size_t min_var;
    //         size_t max_var;
    //         for (size_t var = 0; var < nr_variables(); var++)
    //         {
    //             if (is_fixed(var))
    //                 continue;

    //             if (total_min_marginals[var] < min_score)
    //             {
    //                 min_score = total_min_marginals[var];
    //                 min_var = var;
    //             }
    //             if (total_min_marginals[var] > max_score)
    //             {
    //                 max_score = total_min_marginals[var];
    //                 max_var = var;
    //             }
    //         }

    //         if (min_score == -std::numeric_limits<double>::infinity())
    //             std::cout << "Min score is -inf" << std::endl;

    //         if (min_score == std::numeric_limits<double>::infinity())
    //             return true;

    //         const size_t lsize = log_size();
    //         const double old_lb = lower_bound_;

    //         const double eps = -std::numeric_limits<double>::epsilon();
    //         const char val = (min_score < eps) ? 1 : 0;
    //         const size_t best_var = (min_score < eps) ? min_var : max_var;
    //         const double best_score = (min_score < eps) ? min_score : max_score;

    //         bool feasible = fix_variable(best_var, val);
    //         this->backward_run();

    //         std::cout << "Fixed var " << best_var << " (" << input_.get_var_name(best_var) << ")" << " to " << (int) val << ". score = " << best_score << std::endl;

    //         // TODO enable backtracking
    //         if (!feasible)
    //             return false;

    //         // double prev_lb = lower_bound_;
    //         // double min_progress = 1e-04;
    //         // int max_iter = 10;
    //         // for (int iter = 0; iter < max_iter; iter++)
    //         // {
    //         //     min_marginal_averaging_iteration();
    //         //     if (std::abs((lower_bound_-prev_lb)/prev_lb) < min_progress)
    //         //     {
    //         //         std::cout << "iters = " << iter+1 << ", " << std::flush;
    //         //         break;
    //         //     }
    //         //     prev_lb = lower_bound_;
    //         //     if (iter+1 == max_iter)
    //         //         std::cout << "iters = " << max_iter << ", " << std::flush;
    //         // }
    //         // std::cout << "lower bound = " << lower_bound_ << ". " << std::flush;

    //         // if (std::abs(lower_bound_-old_lb) > std::abs(5*min_score))
    //         // {
    //         //     revert_changes(lsize);
    //         //     bool feasible = fix_variable(best_var, 1-val);
    //         //     if (!feasible)
    //         //         return false;
    //         //     this->backward_run();

    //         //     std::cout << "Changed var " << best_var << " (" << input_.get_var_name(best_var) << ")" << " to " << (int) 1-val << std::endl;

    //         //     double prev_lb = lower_bound_;
    //         //     double min_progress = 1e-04;
    //         //     int max_iter = 10;
    //         //     for (int iter = 0; iter < max_iter; iter++)
    //         //     {
    //         //         min_marginal_averaging_iteration();
    //         //         if (std::abs((lower_bound_-prev_lb)/prev_lb) < min_progress)
    //         //         {
    //         //             std::cout << "iters = " << iter+1 << ", " << std::flush;
    //         //             break;
    //         //         }
    //         //         prev_lb = lower_bound_;
    //         //         if (iter+1 == max_iter)
    //         //             std::cout << "iters = " << max_iter << ", " << std::flush;
    //         //     }
    //         //     std::cout << "lower bound = " << lower_bound_ << ". " << std::flush;
    //         // }
    //     }
    // }

    void bdd_mma_fixing::min_marginal_averaging_forward()
    {
        std::vector<std::array<double,2>> min_marginals;
        for(std::size_t var=0; var<this->nr_variables(); ++var) {

            min_marginals.clear();
            for(std::size_t bdd_index=0; bdd_index<this->nr_bdds(var); ++bdd_index) {
                this->forward_step(var,bdd_index);
                if (!is_fixed(var))
                    min_marginals.push_back(min_marginal(var,bdd_index)); 
            }

            if (is_fixed(var))
                continue;

            const std::array<double,2> average_marginal = average_marginals(min_marginals.begin(), min_marginals.end());

            for(std::size_t bdd_index=0; bdd_index<this->nr_bdds(var); ++bdd_index) {
                set_marginal(var,bdd_index,average_marginal,min_marginals[bdd_index]);
            } 
        }
    }

    void bdd_mma_fixing::min_marginal_averaging_backward()
    {
        double lb = 0.0;
        std::vector<std::array<double,2>> min_marginals;

        for(long int var=this->nr_variables()-1; var>=0; --var) {

            min_marginals.clear();
            if (!is_fixed(var))
            {
                for(std::size_t bdd_index=0; bdd_index<this->nr_bdds(var); ++bdd_index) {
                    min_marginals.push_back(min_marginal(var,bdd_index)); 
                }
            }
            const std::array<double,2> average_marginal = average_marginals(min_marginals.begin(), min_marginals.end());
            
            for(std::size_t bdd_index=0; bdd_index<this->nr_bdds(var); ++bdd_index) {
                if (!is_fixed(var))
                    set_marginal(var,bdd_index,average_marginal,min_marginals[bdd_index]);
                this->backward_step(var, bdd_index);
                lb += lower_bound_backward(var,bdd_index);
            }
        }
        lower_bound_ = lb; 
    }

    void bdd_mma_fixing::min_marginal_averaging_iteration()
    {
        this->min_marginal_averaging_forward();
        this->min_marginal_averaging_backward();
    }



    ////////////////////////////////////////////////////


    // helper functions
    template <typename BDD_BASE, typename BDD_VARIABLE_FUNC, typename BDD_INDEX_FUNC, typename VAR_ITERATOR>
    std::tuple<std::vector<std::size_t>, two_dim_variable_array<std::size_t>> compute_bdd_mask(
        VAR_ITERATOR variable_begin, VAR_ITERATOR variable_end,
        BDD_BASE& bdd_base, BDD_VARIABLE_FUNC bdd_variable_func, BDD_INDEX_FUNC bdd_index_func
        )
    {
        std::unordered_set<std::array<std::size_t, 2>> affected_bdd_variables_set;
        for (auto variable_it = variable_begin; variable_it != variable_end; ++variable_it)
        {
            const std::size_t var = *variable_it;
            for (std::size_t bdd_index = 0; bdd_index < bdd_base.nr_bdds(var); ++bdd_index)
            {
                affected_bdd_variables_set.insert({var, bdd_index});
                const auto *prev_bdd_variable = bdd_base.get_bdd_variable(var, bdd_index).prev;
                while (prev_bdd_variable != nullptr)
                {
                    const std::size_t var = bdd_variable_func(prev_bdd_variable);
                    const std::size_t bdd_index = bdd_index_func(prev_bdd_variable);
                    affected_bdd_variables_set.insert({var, bdd_index});
                    prev_bdd_variable = prev_bdd_variable->prev;
                }

                const auto *next_bdd_variable = bdd_base.get_bdd_variable(var, bdd_index).next;
                while (next_bdd_variable != nullptr)
                {
                    const std::size_t var = bdd_variable_func(next_bdd_variable);
                    const std::size_t bdd_index = bdd_index_func(next_bdd_variable);
                    affected_bdd_variables_set.insert({var, bdd_index});
                    next_bdd_variable = next_bdd_variable->next;
                }
            }
        }

        std::vector<std::array<std::size_t, 2>> affected_bdd_variables;
        affected_bdd_variables.reserve(affected_bdd_variables_set.size());
        for (const auto x : affected_bdd_variables_set)
            affected_bdd_variables.push_back(x);
        auto bdd_var_compare = [](const auto a, const auto b) { return std::lexicographical_compare(a.begin(), a.end(), b.begin(), b.end()); };
        std::sort(affected_bdd_variables.begin(), affected_bdd_variables.end(), bdd_var_compare);
        //const auto tmp_it = std::adjacent_find(affected_bdd_variables.begin(), affected_bdd_variables.end(), bdd_var_compare);
        //assert(std::adjacent_find(affected_bdd_variables.begin(), affected_bdd_variables.end(), bdd_var_compare) == affected_bdd_variables.end());
        std::vector<std::size_t> affected_variables;
        std::vector<std::size_t> affected_variables_bdd_index_size;
        for (const auto [var, bdd_index] : affected_bdd_variables)
        {
            if (affected_variables.size() == 0 || affected_variables.back() != var)
            {
                affected_variables.push_back(var);
                affected_variables_bdd_index_size.push_back(0);
            }
            ++affected_variables_bdd_index_size.back();
        }

        two_dim_variable_array<std::size_t> affected_variables_bdd_index(affected_variables_bdd_index_size.begin(), affected_variables_bdd_index_size.end());
        affected_variables.clear();
        std::size_t counter = 0;

        for (const auto [var, bdd_index] : affected_bdd_variables)
        {
            if (affected_variables.size() == 0 || affected_variables.back() != var)
            {
                affected_variables.push_back(var);
                counter = 0;
            }
            const std::size_t var_idx = affected_variables.size() - 1;
            affected_variables_bdd_index(var_idx, counter++) = bdd_index;
        }

        return {affected_variables, affected_variables_bdd_index};
    }
}<|MERGE_RESOLUTION|>--- conflicted
+++ resolved
@@ -710,63 +710,6 @@
     }
 
     template<typename BDD_VARIABLE, typename BDD_BRANCH_NODE>
-<<<<<<< HEAD
-    std::vector<double> bdd_mma_base<BDD_VARIABLE, BDD_BRANCH_NODE>::total_min_marginals()
-    {
-        std::vector<double> total_min_marginals;
-        std::vector<double> current_marginals;
-        size_t nr_conflicts = 0;
-        for(std::size_t var=0; var<this->nr_variables(); ++var)
-        {
-            auto sign = [](const double x) -> int {
-                if (x > 0.0) return 1;
-                if (x < 0.0) return -1;
-                return 0;
-            };
-            current_marginals.clear();
-            double total_min_marg = 0;
-            double total_abs_marg = 0;
-            double min_max_marg = std::numeric_limits<double>::infinity();
-            int s = -2;
-            for(std::size_t bdd_index=0; bdd_index<this->nr_bdds(var); ++bdd_index)
-            {
-                this->forward_step(var,bdd_index);
-                std::array<double,2> min_marg = min_marginal(var,bdd_index);
-                total_min_marg += (min_marg[1] - min_marg[0]);
-                total_abs_marg += std::abs(total_min_marg);
-                min_max_marg = std::min(min_max_marg, std::abs(min_marg[1] - min_marg[0]));
-                if(s == -2)
-                    s = sign(min_marg[1] - min_marg[0]);
-                if(sign(min_marg[1] - min_marg[0]) != s) 
-                {
-                    min_max_marg = 0.0; 
-                }
-                current_marginals.push_back(min_marg[1] - min_marg[0]);
-            }
-
-            total_min_marginals.push_back(total_min_marg);
-            //total_min_marginals.back() = double(s) * min_max_marg;
-            //total_min_marginals.push_back(total_min_marg + 10.0 * s * max_min_marg);
-            //if (total_min_marg < 0.0)
-            //   total_min_marginals.push_back(-max_min_marg + 0.1 * total_min_marg);
-            //else if (s > 0)
-            //    total_min_marginals.push_back(-s * max_min_marg * 0.05);
-
-            // for(std::size_t i=0; i+1<current_marginals.size(); ++i) 
-            //     if(sign(current_marginals[i]) != sign(current_marginals[i+1])) {
-            //         total_min_marginals.back() = 0.0;
-            //         ++nr_conflicts;
-            //         continue;
-            //     }
-        }
-        // std::cout << "#conflicts in min-marginals = " << nr_conflicts << "\n";
-        // this->backward_run();
-        return total_min_marginals;
-    }
-
-    template<typename BDD_VARIABLE, typename BDD_BRANCH_NODE>
-=======
->>>>>>> 4ae58cd1
     void bdd_mma_base<BDD_VARIABLE, BDD_BRANCH_NODE>::min_marginal_averaging_iteration()
     {
         const auto begin_time = std::chrono::steady_clock::now();
