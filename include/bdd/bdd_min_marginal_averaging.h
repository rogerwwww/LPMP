#pragma once

#include "bdd_solver_interface.h"
#include "two_dimensional_variable_array.hxx"
#include "cuddObj.hh"
#include "ILP_input.h"
#include "convert_pb_to_bdd.h"
#include "bdd_variable.h"
#include "bdd_branch_node.h"
#include <cassert>
#include <vector>
#include <stack>
#include <unordered_map>
#include <tsl/robin_map.h>
#include <numeric>
#include <chrono> // for now
#include "bdd_storage.h"
#include "tclap/CmdLine.h"

namespace LPMP {

    ////////////////////////////////////////////////////
    // Base Class
    ////////////////////////////////////////////////////

    template<typename BDD_VARIABLE, typename BDD_BRANCH_NODE>
    class bdd_base {
        public:
<<<<<<< HEAD
            bdd_base() {}
            bdd_base(const bdd_base&) = delete; // no copy constructor because of pointers in bdd_branch_node
=======
            struct bdd_branch_instruction_level {
                std::size_t first_branch_instruction = std::numeric_limits<std::size_t>::max();
                std::size_t last_branch_instruction = std::numeric_limits<std::size_t>::max();
                double variable_cost = std::numeric_limits<double>::infinity(); 
                // TODO: prev and next pointers not needed during iteration. Separate datastructure would be enough.
                bdd_branch_instruction_level* prev = nullptr;
                bdd_branch_instruction_level* next = nullptr;

                std::size_t no_bdd_nodes() const { return last_branch_instruction - first_branch_instruction; }
                bool first_bdd_variable() const { return prev == nullptr; }
                bool is_initial_state() const { return *this == bdd_branch_instruction_level{}; }
                friend bool operator==(const bdd_branch_instruction_level&, const bdd_branch_instruction_level&);
            };

            bdd_min_marginal_averaging() {}
            bdd_min_marginal_averaging(const bdd_min_marginal_averaging&) = delete; // no copy constructor because of pointers in bdd_branch_instruction
>>>>>>> 4056e308

            template<typename BDD_VARIABLES_ITERATOR>
                void add_bdd(BDD& bdd, BDD_VARIABLES_ITERATOR bdd_vars_begin, BDD_VARIABLES_ITERATOR bdd_vars_end, Cudd& bdd_mgr);

            void init(const ILP_input& input);
            void init();

<<<<<<< HEAD
            std::size_t nr_variables() const { return bdd_variables_.size(); }
            std::size_t nr_bdds() const { return bdd_variables_.size()-1; }
            std::size_t nr_bdds(const std::size_t var) const { assert(var<nr_variables()); return bdd_variables_[var].size(); }
=======
            template<typename ITERATOR>
                void set_costs(ITERATOR begin, ITERATOR end);

            template<typename ITERATOR>
                bool check_feasibility(ITERATOR var_begin, ITERATOR var_end) const; 
            template<typename ITERATOR>
                double evaluate(ITERATOR var_begin, ITERATOR var_end) const; 

            void forward_step(const std::size_t var, const std::size_t bdd_index);
            void backward_step(const std::size_t var, const std::size_t bdd_index);
            void forward_step(const std::size_t var);
            void backward_step(const std::size_t var);

            void backward_run(); // also used to initialize
            void forward_run();

            double lower_bound() { return lower_bound_; }
            double compute_lower_bound();
            double lower_bound_backward(const std::size_t var, const std::size_t bdd_index);
            std::vector<char> primal_solution() { return primal_solution_; }
            double compute_upper_bound();

            // plain min-marginal averaging
            void min_marginal_averaging_iteration();
            void min_marginal_averaging_forward();
            void min_marginal_averaging_backward();

            // SRMP
            void min_marginal_averaging_forward_SRMP();
            void min_marginal_averaging_backward_SRMP();
            void min_marginal_averaging_iteration_SRMP();

            // restricted min-marginal averaging
            template<typename VAR_ITERATOR, typename BDD_MASK>
                void min_marginal_averaging_forward_restricted(VAR_ITERATOR var_begin, VAR_ITERATOR var_end, BDD_MASK bdd_mask);
            template<typename VAR_ITERATOR, typename BDD_MASK>
                void min_marginal_averaging_backward_restricted(VAR_ITERATOR var_begin, VAR_ITERATOR var_end, BDD_MASK bdd_mask);
            template<typename VARIABLES, typename BDD_MASK>
                void min_marginal_averaging_iteration_restricted(VARIABLES variables, BDD_MASK bdd_mask);
            void min_marginal_averaging_iteration_restricted();
            template<typename ITERATOR>
                std::tuple<two_dim_variable_array<char>,std::vector<std::size_t>> compute_bdd_mask(ITERATOR variable_begin, ITERATOR variable_end) const;
            template<typename ITERATOR>
                double variable_score(ITERATOR marginals_begin, ITERATOR marginals_end, const double th) const;


            void iteration();
>>>>>>> 4056e308

        protected:
            std::size_t bdd_branch_node_index(const BDD_BRANCH_NODE* bdd) const;
            std::size_t bdd_branch_node_index(const BDD_BRANCH_NODE& bdd) const { return bdd_branch_node_index(&bdd); }
            std::size_t variable_index(const BDD_BRANCH_NODE& bdd) const;
            std::size_t variable_index(const BDD_VARIABLE& bdd_var) const;

            std::size_t first_variable_of_bdd(const BDD_VARIABLE& bdd_var) const;
            std::size_t last_variable_of_bdd(const BDD_VARIABLE& bdd_var) const;
            bool first_variable_of_bdd(const std::size_t var, const std::size_t bdd_index) const;
            bool last_variable_of_bdd(const std::size_t var, const std::size_t bdd_index) const;

            std::vector<BDD_BRANCH_NODE> bdd_branch_nodes_;
            two_dim_variable_array<BDD_VARIABLE> bdd_variables_;

        private:
            void init_branch_nodes();

            bdd_storage bdd_storage_;
    };


<<<<<<< HEAD
    template<typename BDD_VARIABLE, typename BDD_BRANCH_NODE>
=======
   bdd_min_marginal_averaging_options::bdd_min_marginal_averaging_options(int argc, char** argv)
        {
            TCLAP::CmdLine cmd("Command line parser for bdd min marginal averation options", ' ', " ");
            TCLAP::ValueArg<std::string> reweighting_arg("o","order","reweighting scheme",false,"","{classic|SRMP}");
            cmd.add(reweighting_arg);

            cmd.parse(argc, argv);

            if(reweighting_arg.getValue() == "classic")
                averaging_type = bdd_min_marginal_averaging_options::averaging_type::classic;
            else if(reweighting_arg.getValue() == "SRMP")
                averaging_type = bdd_min_marginal_averaging_options::averaging_type::SRMP;
            else
                throw std::runtime_error("direction not recognized");
        }

    bool operator==(const bdd_min_marginal_averaging::bdd_branch_instruction_level& x, const bdd_min_marginal_averaging::bdd_branch_instruction_level& y)
    {
        return (x.first_branch_instruction == y.first_branch_instruction &&
            x.last_branch_instruction == y.last_branch_instruction &&
            x.variable_cost == y.variable_cost &&
            x.prev == y.prev &&
            x.next == y.next); 
    }

    void bdd_min_marginal_averaging::forward_step(const std::size_t var, const std::size_t bdd_index)
    {
        assert(var < bdd_branch_instruction_levels.size());
        assert(bdd_index < bdd_branch_instruction_levels[var].size());

        auto& bdd_level = bdd_branch_instruction_levels(var,bdd_index);
        assert(var != 0 || bdd_level.prev == nullptr);

        // iterate over all bdd nodes and make forward step
        const std::size_t first_branch_instruction = bdd_level.first_branch_instruction;
        const std::size_t last_branch_instruction = bdd_level.last_branch_instruction;
        for(std::size_t i=first_branch_instruction; i<last_branch_instruction; ++i) {
            //std::cout << "forward step for var = " << var << ", bdd_index = " << bdd_index << ", bdd_node_index = " << i << "\n";
            if(bdd_level.prev != nullptr) {
                const std::size_t bdd_branch_instruction_level_prev_idx = std::distance(&bdd_branch_instruction_levels.data()[0], bdd_level.prev);
            }
            bdd_branch_instructions[i].forward_step();
        }
    }

    void bdd_min_marginal_averaging::forward_step(const std::size_t var)
    {
        assert(var < bdd_branch_instruction_levels.size());
        for(std::size_t bdd_index = 0; bdd_index<bdd_branch_instruction_levels[var].size(); ++bdd_index)
            forward_step(var, bdd_index);
    }

    void bdd_min_marginal_averaging::backward_step(const std::size_t var, const std::size_t bdd_index)
    {
        assert(var < bdd_branch_instruction_levels.size());
        assert(bdd_index < bdd_branch_instruction_levels[var].size());

        auto& bdd_level = bdd_branch_instruction_levels(var,bdd_index);
        assert(var+1 != nr_variables() || bdd_level.next == nullptr);

        // iterate over all bdd nodes and make forward step
        const std::ptrdiff_t first_branch_instruction = bdd_level.first_branch_instruction;
        const std::ptrdiff_t last_branch_instruction = bdd_level.last_branch_instruction;
        //std::cout << "no bdd nodes for var " << var << " = " << last_branch_instruction - first_branch_instruction << "\n";
        //std::cout << "bdd branch instruction offset = " << first_branch_instruction << "\n";
        for(std::ptrdiff_t i=last_branch_instruction-1; i>=first_branch_instruction; --i) {
            check_bdd_branch_instruction(bdd_branch_instructions[i], var+1 == nr_variables(), var == 0);
            bdd_branch_instructions[i].backward_step();
        }
    }

    void bdd_min_marginal_averaging::backward_step(const std::size_t var)
    {
        assert(var < bdd_branch_instruction_levels.size());
        for(std::size_t bdd_index = 0; bdd_index<bdd_branch_instruction_levels[var].size(); ++bdd_index)
            backward_step(var, bdd_index);
    }

>>>>>>> 4056e308
    template<typename BDD_VARIABLES_ITERATOR>
    void bdd_base<BDD_VARIABLE, BDD_BRANCH_NODE>::add_bdd(BDD& bdd, BDD_VARIABLES_ITERATOR bdd_vars_begin, BDD_VARIABLES_ITERATOR bdd_vars_end, Cudd& bdd_mgr)
    {
        bdd_storage_.add_bdd(bdd_mgr, bdd, bdd_vars_begin, bdd_vars_end); 
    }

    template<typename BDD_VARIABLE, typename BDD_BRANCH_NODE>
    void bdd_base<BDD_VARIABLE, BDD_BRANCH_NODE>::init(const ILP_input& input)
    {
        Cudd bdd_mgr;
        bdd_storage_ = bdd_storage(input, bdd_mgr);
        init_branch_nodes();
    }

    template<typename BDD_VARIABLE, typename BDD_BRANCH_NODE>
    void bdd_base<BDD_VARIABLE, BDD_BRANCH_NODE>::init()
    {
        init_branch_nodes();
    }

    template<typename BDD_VARIABLE, typename BDD_BRANCH_NODE>
    void bdd_base<BDD_VARIABLE, BDD_BRANCH_NODE>::init_branch_nodes()
    {
        // allocate datastructures holding bdd instructions
        
        // helper vectors used throughout initialization
        std::vector<std::size_t> nr_bdd_nodes_per_variable(bdd_storage_.nr_variables(), 0);
        std::vector<std::size_t> nr_bdds_per_variable(bdd_storage_.nr_variables(), 0);

        // TODO: std::unordered_set might be faster (or tsl::unordered_set)
        std::vector<char> variable_counted(bdd_storage_.nr_variables(), 0);
        std::vector<std::size_t> variables_covered;

        auto variable_covered = [&](const std::size_t v) {
            assert(v < bdd_storage_.nr_variables());
            assert(variable_counted[v] == 0 || variable_counted[v] == 1);
            return variable_counted[v] == 1;
        };
        auto cover_variable = [&](const std::size_t v) {
            assert(!variable_covered(v));
            variable_counted[v] = 1;
            variables_covered.push_back(v);
        };
        auto uncover_variables = [&]() {
            for(const std::size_t v : variables_covered) {
                assert(variable_covered(v));
                variable_counted[v] = 0;
            }
            variables_covered.clear(); 
        };

        for(const auto& bdd_node : bdd_storage_.bdd_nodes()) {
            ++nr_bdd_nodes_per_variable[bdd_node.variable];
            // if we have additional gap nodes, count them too
            const auto& next_high = bdd_storage_.bdd_nodes()[bdd_node.high];
            //std::cout << bdd_node.variable << " ";
        }
        //std::cout << "\n";
        assert(bdd_storage_.bdd_nodes().size() == std::accumulate(nr_bdd_nodes_per_variable.begin(), nr_bdd_nodes_per_variable.end(), 0));

        //std::cout << "cover variables\n";
        for(std::size_t bdd_index=0; bdd_index<bdd_storage_.bdd_delimiters().size()-1; ++bdd_index) {
            for(std::size_t i=bdd_storage_.bdd_delimiters()[bdd_index]; i<bdd_storage_.bdd_delimiters()[bdd_index+1]; ++i) {
                const std::size_t bdd_variable = bdd_storage_.bdd_nodes()[i].variable;
                if(!variable_covered(bdd_variable)) {
                    cover_variable(bdd_variable);
                    ++nr_bdds_per_variable[bdd_variable];
                }
            }
            //std::cout << "bdd index = " << bdd_index << "\n";
            uncover_variables();
        }
        //std::cout << "uncover variables\n";
        
        std::vector<std::size_t> bdd_offset_per_variable;
        bdd_offset_per_variable.reserve(bdd_storage_.nr_variables());
        bdd_offset_per_variable.push_back(0);
        std::partial_sum(nr_bdd_nodes_per_variable.begin(), nr_bdd_nodes_per_variable.end()-1, std::back_inserter(bdd_offset_per_variable));
        assert(bdd_offset_per_variable.size() == bdd_storage_.nr_variables());
        assert(bdd_offset_per_variable.back() + nr_bdd_nodes_per_variable.back() == bdd_storage_.bdd_nodes().size());

        bdd_branch_nodes_.resize(bdd_storage_.bdd_nodes().size());
        bdd_variables_.resize(nr_bdds_per_variable.begin(), nr_bdds_per_variable.end());

        for(std::size_t v=0; v<nr_bdds_per_variable.size(); ++v) {
            //std::cout << "v = " << v << ", nr bdd nodes per var = " << nr_bdd_nodes_per_variable[v] << ", offset = " << bdd_offset_per_variable[v] << "\n";
        }

        // fill branch instructions into datastructures and set pointers
        std::fill(nr_bdd_nodes_per_variable.begin(), nr_bdd_nodes_per_variable.end(), 0); // counter for bdd instruction per variable
        std::fill(nr_bdds_per_variable.begin(), nr_bdds_per_variable.end(), 0); // counter for bdd per variable

        //std::unordered_map<std::size_t, BDD_BRANCH_NODE*> stored_bdd_node_index_to_bdd_address;
        tsl::robin_map<std::size_t, BDD_BRANCH_NODE*> stored_bdd_node_index_to_bdd_address;
        //stored_bdd_node_index_to_bdd_address.insert(std::pair<std::size_t, BDD_BRANCH_NODE*>(bdd_storage::bdd_node::terminal_0, bdd_branch_node_terminal_0));
        //stored_bdd_node_index_to_bdd_address.insert(std::pair<std::size_t, BDD_BRANCH_NODE*>(bdd_storage::bdd_node::terminal_1, bdd_branch_node_terminal_1));


        std::size_t c = 0; // check if everything is read contiguously
        for(std::size_t bdd_index=0; bdd_index<bdd_storage_.nr_bdds(); ++bdd_index) {
            uncover_variables(); 
            stored_bdd_node_index_to_bdd_address.clear();
            stored_bdd_node_index_to_bdd_address.insert(std::pair<std::size_t, BDD_BRANCH_NODE*>(bdd_storage::bdd_node::terminal_0, BDD_BRANCH_NODE::terminal_0()));
            stored_bdd_node_index_to_bdd_address.insert(std::pair<std::size_t, BDD_BRANCH_NODE*>(bdd_storage::bdd_node::terminal_1, BDD_BRANCH_NODE::terminal_1()));
            BDD_VARIABLE* next_bdd_var = nullptr;

            //std::cout << "bdd index = " << bdd_index << "\n";
            const std::size_t first_stored_bdd_node = bdd_storage_.bdd_delimiters()[bdd_index]; 
            const std::size_t last_stored_bdd_node = bdd_storage_.bdd_delimiters()[bdd_index+1];
            //std::cout << "bdd delimiter = " << bdd_storage_.bdd_delimiters()[bdd_index+1] << "\n";
            for(std::size_t stored_bdd_node_index=first_stored_bdd_node; stored_bdd_node_index<last_stored_bdd_node; ++stored_bdd_node_index, ++c) {
                assert(c == stored_bdd_node_index);
                //std::cout << "stored bdd node index = " << stored_bdd_node_index << "\n";
                const auto& stored_bdd = bdd_storage_.bdd_nodes()[stored_bdd_node_index];
                const std::size_t v = stored_bdd.variable;
                //std::cout << "bdd variable = " << v << ", bdd variable offset = " << bdd_offset_per_variable[v] << "\n";

                auto& bdd_var = bdd_variables_(v, nr_bdds_per_variable[v]);
                if(!variable_covered(v)) {
                    // assert(bdd_var.is_initial_state());
                    cover_variable(v);

                    bdd_var.first_node_index = bdd_offset_per_variable[v];
                    bdd_var.last_node_index = bdd_offset_per_variable[v];
                    //std::cout << "bdd level offset for var = " << v << ", bdd index = " << bdd_index << " = " << stored_bdd_node_index << "\n";
                    // TODO: remove, not needed anymore
                    if(next_bdd_var != nullptr) {
                        //assert(next_bdd_var > &bdd_var);
                        bdd_var.next = next_bdd_var;
                        next_bdd_var->prev = &bdd_var;
                    }

                    next_bdd_var = &bdd_var;
                } else {
                    // assert(!bdd_var.is_initial_state());
                }

                const std::size_t bdd_branch_nodes_index = bdd_var.last_node_index; 
                bdd_var.last_node_index++;

                BDD_BRANCH_NODE& bdd = bdd_branch_nodes_[bdd_branch_nodes_index];
                // assert(bdd.is_initial_state());
                //std::cout << "address = " << &bdd << "\n";

                stored_bdd_node_index_to_bdd_address.insert({stored_bdd_node_index, &bdd});

                assert(stored_bdd_node_index_to_bdd_address.count(stored_bdd.low) > 0);
                BDD_BRANCH_NODE& bdd_low = *(stored_bdd_node_index_to_bdd_address.find(stored_bdd.low)->second);
                bdd.low_outgoing = &bdd_low;
                assert(bdd.low_outgoing != nullptr);
                if(!BDD_BRANCH_NODE::is_terminal(&bdd_low)) {
                    bdd.next_low_incoming = bdd_low.first_low_incoming;
                    bdd_low.first_low_incoming = &bdd;
                }

                assert(stored_bdd_node_index_to_bdd_address.count(stored_bdd.high) > 0);
                BDD_BRANCH_NODE& bdd_high = *(stored_bdd_node_index_to_bdd_address.find(stored_bdd.high)->second);
                bdd.high_outgoing = &bdd_high;
                if(!BDD_BRANCH_NODE::is_terminal(&bdd_high)) {
                    bdd.next_high_incoming = bdd_high.first_high_incoming;
                    bdd_high.first_high_incoming = &bdd;
                }

<<<<<<< HEAD
                //if(!bdd.low_outgoing->is_terminal()) { assert(variable_index(bdd) < variable_index(*bdd.low_outgoing)); }
                //if(!bdd.high_outgoing->is_terminal()) { assert(variable_index(bdd) < variable_index(*bdd.high_outgoing)); }
                check_bdd_branch_node(bdd, v+1 == nr_variables(), v == 0);
=======
                //if(!bdd.low_outgoing->is_terminal()) { assert(bdd_variable(bdd) < bdd_variable(*bdd.low_outgoing)); }
                //if(!bdd.high_outgoing->is_terminal()) { assert(bdd_variable(bdd) < bdd_variable(*bdd.high_outgoing)); }
                check_bdd_branch_instruction(bdd, v+1 == nr_variables(), v == 0);
                //check_bdd_branch_instruction_level(bdd_level, v+1 == nr_variables(), v == 0);
>>>>>>> 4056e308
                ++nr_bdd_nodes_per_variable[v]; 
                ++bdd_offset_per_variable[v];
            }

            for(const std::size_t v : variables_covered) {
                ++nr_bdds_per_variable[v];
            }
        }

        for(std::size_t v=0; v<nr_bdds_per_variable.size(); ++v) {
            assert(nr_bdds_per_variable[v] == bdd_variables_[v].size());
        }

        for(const auto& bdd : bdd_branch_nodes_) {
            check_bdd_branch_node(bdd);
        }

        for(std::size_t v=0; v<nr_variables(); ++v) {
            for(std::size_t bdd_index=0; bdd_index<nr_bdds(v); ++bdd_index) {
                check_bdd_branch_instruction_level(bdd_branch_instruction_levels(v,bdd_index));
            }
        }

        // TODO: clear bdd_storage
    }

    template<typename BDD_VARIABLE, typename BDD_BRANCH_NODE>
    std::size_t bdd_base<BDD_VARIABLE, BDD_BRANCH_NODE>::bdd_branch_node_index(const BDD_BRANCH_NODE* bdd) const
    {
        assert(bdd >= &bdd_branch_nodes_[0]);
        const std::size_t i = bdd - &bdd_branch_nodes_[0];
        assert(i < bdd_branch_nodes_.size());
        return i; 
    }

    template<typename BDD_VARIABLE, typename BDD_BRANCH_NODE>
    std::size_t bdd_base<BDD_VARIABLE, BDD_BRANCH_NODE>::variable_index(const BDD_BRANCH_NODE& bdd) const
    {
        const std::size_t i = bdd_branch_node_index(&bdd);

        std::size_t lb = 0;
        std::size_t ub = nr_variables()-1;
        std::size_t v = nr_variables()/2;
        while (! (i >= bdd_variables_(v, 0).first_node_index && i < bdd_variables_[v].back().last_node_index))
        {
            if (i > bdd_variables_(v, 0).first_node_index)
                lb = v+1;
            else
                ub = v-1;
            v = (lb+ub)/2;
        }
        return v;
    }

    template<typename BDD_VARIABLE, typename BDD_BRANCH_NODE>
    std::size_t bdd_base<BDD_VARIABLE, BDD_BRANCH_NODE>::variable_index(const BDD_VARIABLE& bdd_var) const
    {
        assert(&bdd_var >= &bdd_variables_(0,0));
        assert(&bdd_var <= &bdd_variables_.back().back());
        std::size_t lb = 0;
        std::size_t ub = nr_variables()-1;
        std::size_t v = nr_variables()/2;
        while(! (&bdd_var >= &bdd_variables_(v,0) && &bdd_var <= &bdd_variables_[v].back()) ) {
            if( &bdd_var > &bdd_variables_(v,0) ) {
                lb = v+1;
            } else {
                ub = v-1;
            }
            v = (ub+lb)/2; 
        }
        assert(&bdd_var >= &bdd_variables_(v,0) && &bdd_var <= &bdd_variables_[v].back());
        return v; 
    }

    template<typename BDD_VARIABLE, typename BDD_BRANCH_NODE>
    std::size_t bdd_base<BDD_VARIABLE, BDD_BRANCH_NODE>::first_variable_of_bdd(const BDD_VARIABLE& bdd_var) const
    {
        BDD_VARIABLE const* p = &bdd_var;
        while(p->prev != nullptr)
            p = p->prev;
        return variable_index(*p);
    }

    template<typename BDD_VARIABLE, typename BDD_BRANCH_NODE>
    std::size_t bdd_base<BDD_VARIABLE, BDD_BRANCH_NODE>::last_variable_of_bdd(const BDD_VARIABLE& bdd_var) const
    {
        BDD_VARIABLE const* p = &bdd_var;
        while(p->next != nullptr)
            p = p->next;
        return variable_index(*p); 
    }

    template<typename BDD_VARIABLE, typename BDD_BRANCH_NODE>
    bool bdd_base<BDD_VARIABLE, BDD_BRANCH_NODE>::last_variable_of_bdd(const std::size_t var, const std::size_t bdd_index) const
    {
        const BDD_VARIABLE& bdd_var = bdd_variables_(var, bdd_index);
        return bdd_var.next == nullptr; 
    }

    template<typename BDD_VARIABLE, typename BDD_BRANCH_NODE>
    bool bdd_base<BDD_VARIABLE, BDD_BRANCH_NODE>::first_variable_of_bdd(const std::size_t var, const std::size_t bdd_index) const
    {
        const BDD_VARIABLE& bdd_var = bdd_variables_(var, bdd_index);
        return bdd_var.prev == nullptr; 
    }


    ////////////////////////////////////////////////////
    // Min-Marginal Averaging Solver
    ////////////////////////////////////////////////////

    struct bdd_min_marginal_averaging_options {
        bdd_min_marginal_averaging_options(int argc, char** argv);
        bdd_min_marginal_averaging_options() {}
        enum class averaging_type {classic, SRMP} averaging_type = averaging_type::classic;
    };

    class bdd_min_marginal_averaging : public bdd_base<bdd_variable_mma, bdd_branch_node_opt>, public bdd_solver_interface {
        public:

            bdd_min_marginal_averaging() {}
            bdd_min_marginal_averaging(const bdd_min_marginal_averaging&) = delete; // no copy constructor because of pointers in bdd_branch_node

            void init(const ILP_input& input);
            void init();

            template<typename ITERATOR>
                void set_costs(ITERATOR begin, ITERATOR end);

            template<typename ITERATOR>
                bool check_feasibility(ITERATOR var_begin, ITERATOR var_end) const; 
            template<typename ITERATOR>
                double evaluate(ITERATOR var_begin, ITERATOR var_end) const; 

            void forward_step(const std::size_t var, const std::size_t bdd_index);
            void backward_step(const std::size_t var, const std::size_t bdd_index);
            void forward_step(const std::size_t var);
            void backward_step(const std::size_t var);

            void backward_run(); // also used to initialize
            void forward_run();

            double lower_bound() { return lower_bound_; }
            double compute_lower_bound();
            double lower_bound_backward(const std::size_t var, const std::size_t bdd_index);

            double compute_upper_bound(const std::vector<char> & primal_solution) const;
            std::vector<double> total_min_marginals();

            void min_marginal_averaging_iteration();
            void min_marginal_averaging_forward();
            void min_marginal_averaging_backward();
            void min_marginal_averaging_forward_SRMP();
            void min_marginal_averaging_backward_SRMP();
            void min_marginal_averaging_iteration_SRMP();

            void iteration();

            const bdd_branch_node_opt& get_bdd_branch_node(const std::size_t var, const std::size_t bdd_index, const std::size_t bdd_node_index) const;

            template<typename STREAM>
                void export_dot(STREAM& s) const;

            void set_options(const bdd_min_marginal_averaging_options o) { options = o; }

        private:
            void init_costs();

            std::array<double,2> min_marginal(const std::size_t var, const std::size_t bdd_index) const;
            template<typename ITERATOR>
                static std::array<double,2> average_marginals(ITERATOR marginals_begin, ITERATOR marginals_end);
            template<typename ITERATOR>
                std::pair<std::array<double,2>, bool> average_marginals_forward_SRMP(ITERATOR marginals_begin, ITERATOR marginals_end, const std::size_t var) const;
            template<typename ITERATOR>
                std::pair<std::array<double,2>, bool> average_marginals_backward_SRMP(ITERATOR marginals_begin, ITERATOR marginals_end, const std::size_t var) const;
            void set_marginal(const std::size_t var, const std::size_t bdd_index, const std::array<double,2> marginals, const std::array<double,2> min_marginals);
            void set_marginal_forward_SRMP(const std::size_t var, const std::size_t bdd_index, const std::array<double,2> marginals, const std::array<double,2> min_marginals, const bool default_avg);
            void set_marginal_backward_SRMP(const std::size_t var, const std::size_t bdd_index, const std::array<double,2> marginals, const std::array<double,2> min_marginals, const bool default_avg);

            std::vector<double> costs_; 
            double lower_bound_ = -std::numeric_limits<double>::infinity();
            bdd_min_marginal_averaging_options options;
    };


   bdd_min_marginal_averaging_options::bdd_min_marginal_averaging_options(int argc, char** argv)
        {
            TCLAP::CmdLine cmd("Command line parser for bdd min marginal averation options", ' ', " ");
            TCLAP::ValueArg<std::string> reweighting_arg("o","order","reweighting scheme",false,"","{classic|SRMP}");
            cmd.add(reweighting_arg);

            cmd.parse(argc, argv);

            if(reweighting_arg.getValue() == "classic")
                averaging_type = bdd_min_marginal_averaging_options::averaging_type::classic;
            else if(reweighting_arg.getValue() == "SRMP")
                averaging_type = bdd_min_marginal_averaging_options::averaging_type::SRMP;
            else
                throw std::runtime_error("direction not recognized");
        }

    void bdd_min_marginal_averaging::init_costs()
    {
        for (size_t var = 0; var < nr_variables(); var++)
        for (size_t bdd_index = 0; bdd_index < nr_bdds(var); bdd_index++)
        {
            auto & bdd_var = bdd_variables_(var, bdd_index);
            for (size_t node_index = bdd_var.first_node_index; node_index < bdd_var.last_node_index; node_index++)
                bdd_branch_nodes_[node_index].variable_cost = & bdd_var.cost;
        }
        costs_.resize(nr_variables(), std::numeric_limits<double>::infinity());
    }

    void bdd_min_marginal_averaging::init(const ILP_input& input)
    {
        bdd_base<bdd_variable_mma, bdd_branch_node_opt>::init(input);
        init_costs();
        set_costs(input.objective().begin(), input.objective().end());
    }

    void bdd_min_marginal_averaging::init()
    {
        bdd_base<bdd_variable_mma, bdd_branch_node_opt>::init();
        init_costs();
    }

    void bdd_min_marginal_averaging::forward_step(const std::size_t var, const std::size_t bdd_index)
    {
        assert(var < bdd_variables_.size());
        assert(bdd_index < bdd_variables_[var].size());

        auto& bdd_var = bdd_variables_(var,bdd_index);
        assert(var != 0 || bdd_var.prev == nullptr);

        // iterate over all bdd nodes and make forward step
        const std::size_t first_node_index = bdd_var.first_node_index;
        const std::size_t last_node_index = bdd_var.last_node_index;
        for(std::size_t i=first_node_index; i<last_node_index; ++i) {
            //std::cout << "forward step for var = " << var << ", bdd_index = " << bdd_index << ", bdd_node_index = " << i << "\n";
            bdd_branch_nodes_[i].forward_step();
        }
    }

    void bdd_min_marginal_averaging::forward_step(const std::size_t var)
    {
        assert(var < bdd_variables_.size());
        for(std::size_t bdd_index = 0; bdd_index<bdd_variables_[var].size(); ++bdd_index)
            forward_step(var, bdd_index);
    }

    void bdd_min_marginal_averaging::backward_step(const std::size_t var, const std::size_t bdd_index)
    {
        assert(var < bdd_variables_.size());
        assert(bdd_index < bdd_variables_[var].size());

        auto& bdd_var = bdd_variables_(var,bdd_index);
        assert(var+1 != nr_variables() || bdd_var.next == nullptr);

        // iterate over all bdd nodes and make forward step
        const std::ptrdiff_t first_node_index = bdd_var.first_node_index;
        const std::ptrdiff_t last_node_index = bdd_var.last_node_index;
        //std::cout << "no bdd nodes for var " << var << " = " << last_node_index - first_node_index << "\n";
        //std::cout << "bdd branch instruction offset = " << first_node_index << "\n";
        for(std::ptrdiff_t i=last_node_index-1; i>=first_node_index; --i) {
            check_bdd_branch_node(bdd_branch_nodes_[i], var+1 == nr_variables(), var == 0);
            bdd_branch_nodes_[i].backward_step();
        }
    }

    void bdd_min_marginal_averaging::backward_step(const std::size_t var)
    {
        assert(var < bdd_variables_.size());
        for(std::size_t bdd_index = 0; bdd_index<bdd_variables_[var].size(); ++bdd_index)
            backward_step(var, bdd_index);
    }

    std::array<double,2> bdd_min_marginal_averaging::min_marginal(const std::size_t var, const std::size_t bdd_index) const
    {
        assert(var < nr_variables());
        assert(bdd_index < nr_bdds(var));
        std::array<double,2> m = {std::numeric_limits<double>::infinity(), std::numeric_limits<double>::infinity()};
        const auto& bdd_var = bdd_variables_(var,bdd_index);
        for(std::size_t bdd_node_index=bdd_var.first_node_index; bdd_node_index<bdd_var.last_node_index; ++bdd_node_index) {
            //std::cout << "min marginal for var = " << var << ", bdd_index = " << bdd_index << ", bdd_node_index = " << bdd_node_index << "\n";
            const auto& bdd = bdd_branch_nodes_[bdd_node_index];
            const auto [m0,m1] = bdd.min_marginal();
            m[0] = std::min(m[0], m0);
            m[1] = std::min(m[1], m1);
        }
        assert(std::isfinite(m[0]));
        assert(std::isfinite(m[1]));
        return m;
    }

    void bdd_min_marginal_averaging::set_marginal(const std::size_t var, const std::size_t bdd_index, const std::array<double,2> marginals, const std::array<double,2> min_marginals)
    {
        assert(var < nr_variables());
        assert(bdd_index < nr_bdds(var));
        assert(min_marginals == min_marginal(var,bdd_index));
        assert(std::isfinite(marginals[0]) && std::isfinite(marginals[1]));
        assert(std::isfinite(min_marginals[0]) && std::isfinite(min_marginals[1]));

        auto& bdd_var = bdd_variables_(var,bdd_index);
        const double marginal_diff = min_marginals[1] - min_marginals[0];
        const double marginal_diff_target = marginals[1] - marginals[0];
        assert(std::isfinite(marginal_diff));
        assert(std::isfinite(marginal_diff_target));
        bdd_var.cost += -marginal_diff + marginal_diff_target; 
    }

    void bdd_min_marginal_averaging::set_marginal_forward_SRMP(const std::size_t var, const std::size_t bdd_index, const std::array<double,2> marginals, const std::array<double,2> min_marginals, const bool default_avg)
    {
        auto& bdd_var = bdd_variables_(var,bdd_index);
        const double marginal_diff = min_marginals[1] - min_marginals[0];
        const double marginal_diff_target = marginals[1] - marginals[0];
        assert(std::isfinite(marginal_diff));
        assert(std::isfinite(marginal_diff_target));
        if (default_avg)
        {
            bdd_var.cost += -marginal_diff + marginal_diff_target;
        }
        else if(last_variable_of_bdd(var, bdd_index)) {
            bdd_var.cost -= marginal_diff;
        } else {
<<<<<<< HEAD
            bdd_var.cost += -marginal_diff + marginal_diff_target; 
=======
            assert(std::isfinite(marginal_diff_target));
            bdd_level.variable_cost += -marginal_diff + marginal_diff_target; 
>>>>>>> 4056e308
        }

    }
    void bdd_min_marginal_averaging::set_marginal_backward_SRMP(const std::size_t var, const std::size_t bdd_index, const std::array<double,2> marginals, const std::array<double,2> min_marginals, const bool default_avg)
    {
        auto& bdd_var = bdd_variables_(var,bdd_index);
        const double marginal_diff = min_marginals[1] - min_marginals[0];
        const double marginal_diff_target = marginals[1] - marginals[0];
        assert(std::isfinite(marginal_diff));
        assert(std::isfinite(marginal_diff_target));
        if (default_avg)
        {
            bdd_var.cost += -marginal_diff + marginal_diff_target;
        }
        else if(first_variable_of_bdd(var, bdd_index)) {
            bdd_var.cost -= marginal_diff;
        } else {
<<<<<<< HEAD
            bdd_var.cost += -marginal_diff + marginal_diff_target; 
=======
            assert(std::isfinite(marginal_diff_target));
            bdd_level.variable_cost += -marginal_diff + marginal_diff_target; 
>>>>>>> 4056e308
        }
    }

    void bdd_min_marginal_averaging::backward_run()
    {
        for(long int var=nr_variables()-1; var>=0; --var) {
            backward_step(var); 
        } 
    }

    double bdd_min_marginal_averaging::compute_lower_bound()
    {
        double lb = 0.0;
        for(long int var=nr_variables()-1; var>=0; --var)
            for(std::size_t bdd_index=0; bdd_index<nr_bdds(var); ++bdd_index)
                lb += lower_bound_backward(var,bdd_index);
        return lb;
    }

    double bdd_min_marginal_averaging::lower_bound_backward(const std::size_t var, const std::size_t bdd_index)
    {
        const auto& bdd_var = bdd_variables_(var,bdd_index);
        if(first_variable_of_bdd(var, bdd_index)) {
            assert(bdd_var.nr_bdd_nodes() == 1);
            const auto& bdd = get_bdd_branch_node(var, bdd_index, 0);
            return bdd.m;
        } else {
            return 0.0;
        }
    }

    void bdd_min_marginal_averaging::forward_run()
    {
        for(std::size_t var=0; var<nr_variables(); ++var) {
            forward_step(var); 
        }
    }

    double bdd_min_marginal_averaging::compute_upper_bound(const std::vector<char> & primal_solution) const
    {
        if (primal_solution.size() != nr_variables())
            return std::numeric_limits<double>::infinity();
        if (!check_feasibility(primal_solution.begin(), primal_solution.end()))
            return std::numeric_limits<double>::infinity();
        else
            return evaluate(primal_solution.begin(), primal_solution.end());
    }

    std::vector<double> bdd_min_marginal_averaging::total_min_marginals()
    {
        std::vector<double> total_min_marginals;
        std::vector<double> current_marginals;
        size_t nr_conflicts = 0;
        for(std::size_t var=0; var<nr_variables(); ++var)
        {
            auto sign = [](const double x) -> int {
                if (x > 0.0) return 1;
                if (x < 0.0) return -1;
                return 0;
            };
            current_marginals.clear();
            double total_min_marg = 0;
            for(std::size_t bdd_index=0; bdd_index<nr_bdds(var); ++bdd_index)
            {
                forward_step(var,bdd_index);
                std::array<double,2> min_marg = min_marginal(var,bdd_index);
                total_min_marg += (min_marg[1] - min_marg[0]);
                current_marginals.push_back(min_marg[1] - min_marg[0]);
            }

            total_min_marginals.push_back(total_min_marg);

            // for(std::size_t i=0; i+1<current_marginals.size(); ++i) 
            //     if(sign(current_marginals[i]) != sign(current_marginals[i+1])) {
            //         total_min_marginals.back() = 0.0;
            //         ++nr_conflicts;
            //         continue;
            //     }
        }
        // std::cout << "#conflicts in min-marginals = " << nr_conflicts << "\n";
        backward_run();
        return total_min_marginals;
    }

    void bdd_min_marginal_averaging::min_marginal_averaging_iteration()
    {
        const auto begin_time = std::chrono::steady_clock::now();
        min_marginal_averaging_forward();
        const auto after_forward = std::chrono::steady_clock::now();
        std::cout << "forward " <<  std::chrono::duration_cast<std::chrono::milliseconds>(after_forward - begin_time).count() << " ms, " << std::flush;
        const auto before_backward = std::chrono::steady_clock::now();
        min_marginal_averaging_backward();
        const auto end_time = std::chrono::steady_clock::now();
        std::cout << "backward " <<  std::chrono::duration_cast<std::chrono::milliseconds>(end_time - before_backward).count() << " ms, " << std::flush;
    }

    template<typename ITERATOR>
        std::array<double,2> bdd_min_marginal_averaging::average_marginals(ITERATOR marginals_begin, ITERATOR marginals_end)
        {
            std::array<double,2> average_marginal = {0.0, 0.0};
            for(auto m_iter=marginals_begin; m_iter!=marginals_end; ++m_iter) {
                average_marginal[0] += (*m_iter)[0];
                average_marginal[1] += (*m_iter)[1];
            }
            const double no_marginals = std::distance(marginals_begin, marginals_end);
            average_marginal[0] /= no_marginals;
            average_marginal[1] /= no_marginals;

            assert(std::isfinite(average_marginal[0]));
            assert(std::isfinite(average_marginal[1]));
            return average_marginal;
        }

    template<typename ITERATOR>
        std::pair<std::array<double,2>, bool> bdd_min_marginal_averaging::average_marginals_forward_SRMP(ITERATOR marginals_begin, ITERATOR marginals_end, const std::size_t var) const
        {
            assert(nr_bdds(var) == std::distance(marginals_begin, marginals_end));
            std::array<double,2> average_marginal = {0.0, 0.0};
            std::size_t nr_averaged_marginals = 0;
            for(std::size_t bdd_index=0; bdd_index<nr_bdds(var); ++bdd_index) {
                    average_marginal[0] += (*(marginals_begin+bdd_index))[0];
                    average_marginal[1] += (*(marginals_begin+bdd_index))[1];
                if(!last_variable_of_bdd(var, bdd_index))
                    ++nr_averaged_marginals;
            }
            // if no BDD satisfies forward condition, resort to averaging over all BDDs
            bool default_avg = false;
            if (nr_averaged_marginals == 0)
            {
                nr_averaged_marginals = nr_bdds(var);
                default_avg = true;
            }

            average_marginal[0] /= double(nr_averaged_marginals);
            average_marginal[1] /= double(nr_averaged_marginals);

            return std::make_pair(average_marginal, default_avg);
        }

    template<typename ITERATOR>
        std::pair<std::array<double,2>, bool> bdd_min_marginal_averaging::average_marginals_backward_SRMP(ITERATOR marginals_begin, ITERATOR marginals_end, const std::size_t var) const
        {
            assert(nr_bdds(var) == std::distance(marginals_begin, marginals_end));
            std::array<double,2> average_marginal = {0.0, 0.0};
            std::size_t nr_averaged_marginals = 0;
            for(std::size_t bdd_index=0; bdd_index<nr_bdds(var); ++bdd_index) {
                    average_marginal[0] += (*(marginals_begin+bdd_index))[0];
                    average_marginal[1] += (*(marginals_begin+bdd_index))[1];
                if(!first_variable_of_bdd(var, bdd_index))
                    ++nr_averaged_marginals;
            }
            // if no BDD satisfies forward condition, resort to averaging over all BDDs
            bool default_avg = false;
            if (nr_averaged_marginals == 0)
            {
                nr_averaged_marginals = nr_bdds(var);
                default_avg = true;
            }

            average_marginal[0] /= double(nr_averaged_marginals);
            average_marginal[1] /= double(nr_averaged_marginals);

            assert(std::isfinite(average_marginal[0]));
            assert(std::isfinite(average_marginal[1]));
            return std::make_pair(average_marginal, default_avg);
        }

    // min marginal averaging
    void bdd_min_marginal_averaging::min_marginal_averaging_forward()
    {
        std::vector<std::array<double,2>> min_marginals;
        for(std::size_t var=0; var<nr_variables(); ++var) {

            // collect min marginals
            min_marginals.clear();
            for(std::size_t bdd_index=0; bdd_index<nr_bdds(var); ++bdd_index) {
                forward_step(var,bdd_index);
                min_marginals.push_back(min_marginal(var,bdd_index)); 
            }

            const std::array<double,2> average_marginal = average_marginals(min_marginals.begin(), min_marginals.end());

            // set marginals in each bdd so min marginals match each other
            for(std::size_t bdd_index=0; bdd_index<nr_bdds(var); ++bdd_index) {
                set_marginal(var,bdd_index,average_marginal,min_marginals[bdd_index]);
            } 
        }
    }

    void bdd_min_marginal_averaging::min_marginal_averaging_forward_SRMP()
    {
        std::vector<std::array<double,2>> min_marginals;
        for(std::size_t var=0; var<nr_variables(); ++var) {

            // collect min marginals
            min_marginals.clear();
            for(std::size_t bdd_index=0; bdd_index<nr_bdds(var); ++bdd_index) {
                forward_step(var,bdd_index);
                min_marginals.push_back(min_marginal(var,bdd_index));
            }


            const auto average_marginal = average_marginals_forward_SRMP(min_marginals.begin(), min_marginals.end(), var);
            const std::array<double,2> avg_marg = average_marginal.first;
            const bool default_averaging = average_marginal.second;

            // set marginals in each bdd so min marginals match each other
            for(std::size_t bdd_index=0; bdd_index<nr_bdds(var); ++bdd_index) {
                set_marginal_forward_SRMP(var,bdd_index,avg_marg,min_marginals[bdd_index], default_averaging);
            } 
        }
    }


    void bdd_min_marginal_averaging::min_marginal_averaging_backward()
    {
        double lb = 0.0;
        std::vector<std::array<double,2>> min_marginals;

        for(long int var=nr_variables()-1; var>=0; --var) {

            // collect min marginals
            min_marginals.clear();
            for(std::size_t bdd_index=0; bdd_index<nr_bdds(var); ++bdd_index) {
                min_marginals.push_back(min_marginal(var,bdd_index)); 
            }

            if(min_marginals.size() > 1) {
                //std::cout << "min marginals in backward pass: ";
                //for(const auto m : min_marginals)
                //    std::cout << "(" << m[0] << "," << m[1] << "), ";
                //std::cout << "\n";
            }

            const std::array<double,2> average_marginal = average_marginals(min_marginals.begin(), min_marginals.end());

            // set marginals in each bdd so min marginals match each other
            for(std::size_t bdd_index=0; bdd_index<nr_bdds(var); ++bdd_index) {
                set_marginal(var,bdd_index,average_marginal,min_marginals[bdd_index]);
                backward_step(var, bdd_index);
                lb += lower_bound_backward(var,bdd_index);
            }
        }

        lower_bound_ = lb; 
    }

    void bdd_min_marginal_averaging::min_marginal_averaging_backward_SRMP()
    {
        double lb = 0.0;
        std::vector<std::array<double,2>> min_marginals;
        for(long int var=nr_variables()-1; var>=0; --var) {

            // collect min marginals
            min_marginals.clear();
            for(std::size_t bdd_index=0; bdd_index<nr_bdds(var); ++bdd_index) {
                min_marginals.push_back(min_marginal(var,bdd_index)); 
            }

            const auto average_marginal = average_marginals_backward_SRMP(min_marginals.begin(), min_marginals.end(), var);
            const std::array<double,2> avg_marg = average_marginal.first;
            const bool default_averaging = average_marginal.second;

            // set marginals in each bdd so min marginals match each other
            for(std::size_t bdd_index=0; bdd_index<nr_bdds(var); ++bdd_index) {
                set_marginal_backward_SRMP(var,bdd_index,avg_marg,min_marginals[bdd_index], default_averaging);
                backward_step(var, bdd_index);
                lb += lower_bound_backward(var,bdd_index);
            }
        }

        lower_bound_ = lb; 
    }

    void bdd_min_marginal_averaging::min_marginal_averaging_iteration_SRMP()
    {
        const auto begin_time = std::chrono::steady_clock::now();
        min_marginal_averaging_forward_SRMP();
        const auto after_forward = std::chrono::steady_clock::now();
        std::cout << "forward " <<  std::chrono::duration_cast<std::chrono::milliseconds>(after_forward - begin_time).count() << " ms, " << std::flush;
        const auto before_backward = std::chrono::steady_clock::now();
        //min_marginal_averaging_backward_SRMP();
        min_marginal_averaging_backward();
        const auto end_time = std::chrono::steady_clock::now();
        std::cout << "backward " <<  std::chrono::duration_cast<std::chrono::milliseconds>(end_time - before_backward).count() << " ms, " << std::flush;
    }

<<<<<<< HEAD
    const bdd_branch_node_opt& bdd_min_marginal_averaging::get_bdd_branch_node(const std::size_t var, const std::size_t bdd_index, const std::size_t bdd_node_index) const
=======
    // min marginal averaging
    template<typename VAR_ITERATOR, typename BDD_MASK>
        void bdd_min_marginal_averaging::min_marginal_averaging_forward_restricted(VAR_ITERATOR var_begin, VAR_ITERATOR var_end, BDD_MASK bdd_mask)
        {
            assert(std::is_sorted(var_begin, var_end));
            std::vector<std::array<double,2>> min_marginals;
            for(auto var_it=var_begin; var_it!=var_end; ++var_it) {
                const std::size_t var = *var_it;
                //std::cout << "variable = " << var << "; ";

                // collect min marginals
                min_marginals.clear();
                for(std::size_t bdd_index=0; bdd_index<nr_bdds(var); ++bdd_index) {
                    if(bdd_mask(var,bdd_index)) {
                        forward_step(var,bdd_index);
                        //std::cout << bdd_index << ", ";
                        min_marginals.push_back(min_marginal(var,bdd_index));
                    }
                }
                //std::cout << "\n";

                // set marginals in each bdd so min marginals match each other
                if(min_marginals.size() > 1) {
                    const std::array<double,2> average_marginal = average_marginals(min_marginals.begin(), min_marginals.end());
                    std::size_t min_marginal_counter = 0;
                    for(std::size_t bdd_index=0; bdd_index<nr_bdds(var); ++bdd_index) {
                        if(bdd_mask(var,bdd_index)) {
                            set_marginal(var,bdd_index,average_marginal,min_marginals[min_marginal_counter++]);
                        }
                    }
                }
            }
        }

    template<typename VAR_ITERATOR, typename BDD_MASK>
        void bdd_min_marginal_averaging::min_marginal_averaging_backward_restricted(VAR_ITERATOR var_begin, VAR_ITERATOR var_end, BDD_MASK bdd_mask)
        {
            assert(std::is_sorted(var_begin, var_end, std::greater_equal<std::size_t>()));
            std::vector<std::array<double,2>> min_marginals;

            for(auto var_it=var_begin; var_it!=var_end; ++var_it) {
                const std::size_t var = *var_it;

                // collect min marginals
                min_marginals.clear();
                for(std::size_t bdd_index=0; bdd_index<nr_bdds(var); ++bdd_index) {
                    if(bdd_mask(var, bdd_index))
                        min_marginals.push_back(min_marginal(var,bdd_index));
                }

                const std::array<double,2> average_marginal = min_marginals.size() > 0 ? average_marginals(min_marginals.begin(), min_marginals.end()) : std::array<double,2>{0.0,0.0};

                // set marginals in each bdd so min marginals match each other
                std::size_t min_marginal_counter = 0;
                for(std::size_t bdd_index=0; bdd_index<nr_bdds(var); ++bdd_index) {
                    if(bdd_mask(var, bdd_index)) {
                        set_marginal(var,bdd_index,average_marginal,min_marginals[min_marginal_counter++]);
                        backward_step(var, bdd_index);
                    }
                }
            }
        }

    void bdd_min_marginal_averaging::min_marginal_averaging_iteration_restricted()
    {
        constexpr double th = 1e-4;
        std::vector<std::size_t> variables;

        // do min-marginal averaging iteration and record score of min-marginals
        std::vector<std::array<double,2>> min_marginals;
        std::cout << "nr vars = " << nr_variables() << "\n";
        for(std::size_t var=0; var<nr_variables(); ++var) {

            // collect min marginals
            min_marginals.clear();
            for(std::size_t bdd_index=0; bdd_index<nr_bdds(var); ++bdd_index) {
                forward_step(var,bdd_index);
                min_marginals.push_back(min_marginal(var,bdd_index)); 
            }
            const double s = variable_score(min_marginals.begin(), min_marginals.end(), th);
            if(s >= th)
                variables.push_back(var);

            const std::array<double,2> average_marginal = average_marginals(min_marginals.begin(), min_marginals.end());

            // set marginals in each bdd so min marginals match each other
            for(std::size_t bdd_index=0; bdd_index<nr_bdds(var); ++bdd_index) {
                set_marginal(var,bdd_index,average_marginal,min_marginals[bdd_index]);
            } 
        } 

        std::cout << "#variables with high scores for restricted iterations = " << variables.size() << "\n";
        std::cout << "total # variables = " << nr_variables() << "\n";
        min_marginal_averaging_backward();

        lower_bound_ = compute_lower_bound();
        std::cout << "lower bound after outer iteration = " << lower_bound_ << "\n";

        const auto [bdd_mask, affected_variables] = compute_bdd_mask(variables.begin(), variables.end());
        std::cout << "#variables in restricted iteration = " << affected_variables.size() << "\n";
        for(std::size_t iter=0; iter<10; ++iter) {
            min_marginal_averaging_iteration_restricted(affected_variables, bdd_mask);
        }
        lower_bound_ = compute_lower_bound();
        std::cout << "lower bound after inner iterations = " << lower_bound_ << "\n";
    }

    template<typename VARIABLES, typename BDD_MASK>
        void bdd_min_marginal_averaging::min_marginal_averaging_iteration_restricted(VARIABLES variables, BDD_MASK bdd_mask)
        {
            min_marginal_averaging_forward_restricted(variables.begin(), variables.end(), bdd_mask);
            min_marginal_averaging_backward_restricted(variables.rbegin(), variables.rend(), bdd_mask); 
        }

    const bdd_branch_instruction& bdd_min_marginal_averaging::get_bdd_branch_instruction(const std::size_t var, const std::size_t bdd_index, const std::size_t bdd_node_index) const
>>>>>>> 4056e308
    {
        assert(var < nr_variables());
        assert(bdd_index < bdd_variables_[var].size());
        assert(bdd_node_index < bdd_variables_(var,bdd_index).nr_bdd_nodes());
        return bdd_branch_nodes_[ bdd_variables_(var,bdd_index).first_node_index + bdd_node_index ];
    }

    void bdd_min_marginal_averaging::iteration()
    {
        if(options.averaging_type == bdd_min_marginal_averaging_options::averaging_type::classic)
            min_marginal_averaging_iteration();
        else if(options.averaging_type == bdd_min_marginal_averaging_options::averaging_type::SRMP)
            min_marginal_averaging_iteration_SRMP();
        else
            assert(false);
    }

    template<typename ITERATOR>
        void bdd_min_marginal_averaging::set_costs(ITERATOR begin, ITERATOR end)
        {
            // TODO: remove costs_ array
            std::fill(costs_.begin(), costs_.end(), 0.0);
            assert(std::distance(begin,end) <= nr_variables());
            std::copy(begin, end, costs_.begin());
            //std::fill(costs_.begin() + std::distance(begin, end), costs_.end(), 0.0);

            // distribute costs to bdds uniformly
            for(std::size_t v=0; v<nr_variables(); ++v) {
                assert(bdd_variables_[v].size() > 0);
                for(std::size_t bdd_index=0; bdd_index<nr_bdds(v); ++bdd_index) {
                    assert(nr_bdds(v) > 0);
                    const double cost = v < std::distance(begin,end) ? *(begin+v)/nr_bdds(v) : 0.0; 
                    bdd_variables_(v,bdd_index).cost = cost;
                    assert(!std::isnan(bdd_variables_(v,bdd_index).cost));
                }
            }
            for(const auto& bdd : bdd_branch_nodes_) {
                assert(!std::isnan(*bdd.variable_cost));
            }
            backward_run();
        }

    template<typename ITERATOR>
        bool bdd_min_marginal_averaging::check_feasibility(ITERATOR var_begin, ITERATOR var_end) const
        {
            assert(std::distance(var_begin, var_end) == nr_variables());

            std::vector<char> bdd_nbranch_node_marks(bdd_branch_nodes_.size(), 0);

            std::size_t var = 0;
            for(auto var_iter=var_begin; var_iter!=var_end; ++var_iter, ++var) {
                const bool val = *(var_begin+var);
                for(std::size_t bdd_index=0; bdd_index<nr_bdds(var); ++bdd_index) {
                    const auto& bdd_var = bdd_variables_(var, bdd_index);
                    if(bdd_var.is_first_bdd_variable()) {
                        bdd_nbranch_node_marks[bdd_var.first_node_index] = 1;
                    }
                    for(std::size_t bdd_node_index=bdd_var.first_node_index; bdd_node_index<bdd_var.last_node_index; ++bdd_node_index) {
                        if(bdd_nbranch_node_marks[bdd_node_index] == 1) {
                            const auto& bdd = bdd_branch_nodes_[bdd_node_index];
                            const auto* bdd_next_index = [&]() {
                                if(val == false)
                                    return bdd.low_outgoing;
                                else 
                                    return bdd.high_outgoing;
                            }();

                            if(bdd_next_index == bdd_branch_node_opt::terminal_0())
                                return false;
                            if(bdd_next_index == bdd_branch_node_opt::terminal_1()) {
                            } else { 
                                bdd_nbranch_node_marks[ bdd_branch_node_index(bdd_next_index) ] = 1;
                            }
                        }
                    }
                }
            }

            return true;
        }

    template<typename ITERATOR>
        double bdd_min_marginal_averaging::evaluate(ITERATOR var_begin, ITERATOR var_end) const
        {
            assert(std::distance(var_begin, var_end) == nr_variables());

            if(!check_feasibility(var_begin, var_end))
                return std::numeric_limits<double>::infinity();

            double cost = 0.0;
            std::size_t var = 0;
            for(auto var_iter=var_begin; var_iter!=var_end; ++var_iter, ++var)
                cost += *var_iter * costs_[var];
            return cost;
        }

    template<typename STREAM>
        void bdd_min_marginal_averaging::export_dot(STREAM& s) const
        {
            return bdd_storage_.export_dot(s);
            s << "digraph bdd_min_marginal_averaging {\n";

            std::vector<char> bdd_node_visited(bdd_branch_nodes_.size(), false);
            std::size_t cur_bdd_index = 0;
            for(const auto& bdd : bdd_branch_nodes_) {
                const std::size_t i = bdd_branch_node_index(bdd);
                if(bdd_node_visited[i])
                    continue;
                bdd_node_visited[i] = true;
                auto get_node_string = [&](const bdd_branch_node_opt* bdd) -> std::string {
                    if(bdd == bdd_branch_node_opt::terminal_0())
                        return "false";
                    if(bdd == bdd_branch_node_opt::terminal_1())
                        return "true";
                    return std::to_string(bdd_branch_node_index(bdd));
                };
                s << i << " -> " << get_node_string(bdd.low_outgoing) << " [label=\"0\"];\n";
                s << i << " -> " << get_node_string(bdd.high_outgoing) << " [label=\"1\"];\n";
            }

            s << "}\n"; 
        }

    ////////////////////////////////////////////////////
    // Variable Fixing
    ////////////////////////////////////////////////////

    struct log_entry
    {
        log_entry(char * var_value)
        : var_value_(var_value) {}
        log_entry(bdd_branch_node_fix * source, bdd_branch_node_fix * target, bool high)
        : source_(source), target_(target), high_(high) {}

        void restore();

        char * var_value_ = nullptr;

        bdd_branch_node_fix * source_;
        bdd_branch_node_fix * target_;
        bool high_;
    };

    void log_entry::restore()
    {
        if (var_value_ != nullptr)
        {
            *var_value_ = 2;
            return;    
        }
        assert(bdd_level.prev != nullptr || bdd_level.next != nullptr);
        if(bdd_level.next != nullptr) {
            assert(bdd_level.next->prev == &bdd_level);
        }
        if(bdd_level.prev != nullptr) {
            assert(bdd_level.prev->next == &bdd_level);
        }

        assert(target_ != bdd_branch_node_fix::terminal_0());
        if (high_)
        {
            assert(source_->high_outgoing == bdd_branch_node_fix::terminal_0());
            assert(source_->prev_high_incoming == nullptr);
            assert(source_->next_high_incoming == nullptr);
            source_->high_outgoing = target_;
            source_->bdd_var->nr_feasible_high_arcs++;
            if (bdd_branch_node_fix::is_terminal(target_))
                return;
            if (target_->first_high_incoming != nullptr)
                target_->first_high_incoming->prev_high_incoming = source_;
            source_->next_high_incoming = target_->first_high_incoming;
            target_->first_high_incoming = source_;
        }
        else
        {
            assert(source_->low_outgoing == bdd_branch_node_fix::terminal_0());
            assert(source_->prev_low_incoming == nullptr);
            assert(source_->next_low_incoming == nullptr);
            source_->low_outgoing = target_;
            source_->bdd_var->nr_feasible_low_arcs++;
            if (bdd_branch_node_fix::is_terminal(target_))
                return;
            if (target_->first_low_incoming != nullptr)
                target_->first_low_incoming->prev_low_incoming = source_;
            source_->next_low_incoming = target_->first_low_incoming;
            target_->first_low_incoming = source_;
        }
    }

    class bdd_fixing : public bdd_base<bdd_variable_fix, bdd_branch_node_fix> {
        public:
            bool fix_variables(const std::vector<size_t> & indices, const std::vector<char> & values);

            void init(const ILP_input& input);
            void init();

            const std::vector<char> & primal_solution() const { return primal_solution_; }

        private:
            void init_pointers();

            bool fix_variables_recursive(const std::vector<size_t> & vars, const std::vector<char> & vals, const size_t index);
            bool fix_variable(const size_t var, const char value);
            bool is_fixed(const size_t var) const;

            bool remove_all_incoming_arcs(bdd_branch_node_fix & bdd_node);
            void remove_all_outgoing_arcs(bdd_branch_node_fix & bdd_node);
            void remove_outgoing_low_arc(bdd_branch_node_fix & bdd_node);
            void remove_outgoing_high_arc(bdd_branch_node_fix & bdd_node);

            // void restore_arc(const log_entry & entry);
            void revert_changes(const size_t target_log_size);

            std::vector<char> primal_solution_;
            std::stack<log_entry, std::vector<log_entry>> log_;
    };

    void bdd_fixing::init_pointers()
    {
        for (size_t var = 0; var < nr_variables(); var++)
        {
            for (size_t bdd_index = 0; bdd_index < nr_bdds(var); bdd_index++)
            {
                auto & bdd_var = bdd_variables_(var, bdd_index);
                bdd_var.nr_feasible_low_arcs = 0;
                bdd_var.nr_feasible_high_arcs = 0;
                bdd_var.variable_index = var;
                for (size_t node_index = bdd_var.first_node_index; node_index < bdd_var.last_node_index; node_index++)
                {
                    auto & bdd_node = bdd_branch_nodes_[node_index];
                    if (bdd_node.low_outgoing != bdd_branch_node_fix::terminal_0())
                        bdd_var.nr_feasible_low_arcs++;
                    if (bdd_node.high_outgoing != bdd_branch_node_fix::terminal_0())
                        bdd_var.nr_feasible_high_arcs++;

                    bdd_node.bdd_var = & bdd_var;

                    auto * low_incoming = bdd_node.first_low_incoming;
                    while (low_incoming != nullptr && low_incoming->next_low_incoming != nullptr)
                    {
                        low_incoming->next_low_incoming->prev_low_incoming = low_incoming;
                        low_incoming = low_incoming->next_low_incoming;
                    }
                    auto * high_incoming = bdd_node.first_high_incoming;
                    while (high_incoming != nullptr && high_incoming->next_high_incoming != nullptr)
                    {
                        high_incoming->next_high_incoming->prev_high_incoming = high_incoming;
                        high_incoming = high_incoming->next_high_incoming;
                    }
                }
            }
        }
        primal_solution_.resize(nr_variables(), 2); 
    }

    void bdd_fixing::init(const ILP_input& input)
    {
        bdd_base<bdd_variable_fix, bdd_branch_node_fix>::init(input);
        init_pointers();
    }

    void bdd_fixing::init()
    {
        bdd_base<bdd_variable_fix, bdd_branch_node_fix>::init();
        init_pointers();
    }

    bool bdd_fixing::fix_variable(const std::size_t var, const char value)
    {
        assert(0 <= value && value <= 1);
        assert(primal_solution_.size() == nr_variables());
        assert(var < primal_solution_.size());

        // check if variable is already fixed
        if (primal_solution_[var] == value)
            return true;
        else if (is_fixed(var))
            return false;

        // mark variable as fixed
        primal_solution_[var] = value;
        const log_entry entry(&primal_solution_[var]);
        log_.push(entry);
        std::vector<std::pair<size_t, char>> restrictions;

        for (size_t bdd_index = 0; bdd_index < nr_bdds(var); bdd_index++)
        {
            auto & bdd_var = bdd_variables_(var, bdd_index);
            for (size_t node_index = bdd_var.first_node_index; node_index < bdd_var.last_node_index; node_index++)
            {
                // auto & bdd_node = bdd_branch_nodes_[node_index];
                auto & bdd_node = bdd_branch_nodes_.at(node_index);

                // skip isolated branch nodes
                if (bdd_node.is_first() && bdd_node.is_dead_end())
                    continue;

                if (value == 1)
                    remove_outgoing_low_arc(bdd_node);
                if (value == 0)
                    remove_outgoing_high_arc(bdd_node);

                // restructure parents if node is dead-end
                if (bdd_node.is_dead_end())
                {
                    if (!remove_all_incoming_arcs(bdd_node))
                        return false;
                }
            }

            // check if other variables in BDD are now restricted
            auto * cur = bdd_var.prev;
            while (cur != nullptr)
            {
                if (is_fixed(cur->variable_index))
                {
                    cur = cur->prev;
                    continue;
                }
                if (cur->nr_feasible_low_arcs == 0)
                    restrictions.emplace_back(cur->variable_index, 1);
                if (cur->nr_feasible_high_arcs == 0)
                    restrictions.emplace_back(cur->variable_index, 0);
                cur = cur->prev;
            }
            cur = bdd_var.next;
            while (cur != nullptr)
            {
                if (is_fixed(cur->variable_index))
                {
                    cur = cur->next;
                    continue;
                }
                if (cur->nr_feasible_low_arcs == 0)
                    restrictions.emplace_back(cur->variable_index, 1);
                if (cur->nr_feasible_high_arcs == 0)
                    restrictions.emplace_back(cur->variable_index, 0);
                cur = cur->next;
            }
        }

        // fix implied restrictions
        for (auto & restriction : restrictions)
        {
            if (!fix_variable(restriction.first, restriction.second))
                return false;
        }

        return true;
    }

    bool bdd_fixing::remove_all_incoming_arcs(bdd_branch_node_fix & bdd_node)
    {
        if (bdd_node.is_first())
            return false;
        // low arcs
        {
            auto * cur = bdd_node.first_low_incoming;
            while (cur != nullptr)
            {
                // log change
                assert(cur->low_outgoing == &bdd_node);
                auto * temp = cur;
                const log_entry entry(cur, &bdd_node, false);
                log_.push(entry);
                // remove arc
                cur->low_outgoing = bdd_branch_node_fix::terminal_0();
                assert(cur->bdd_var != nullptr);
                cur->bdd_var->nr_feasible_low_arcs--;
                bdd_node.first_low_incoming = cur->next_low_incoming;
                cur = cur->next_low_incoming;
                // remove list pointers
                if (cur != nullptr)
                {
                    assert(cur->prev_low_incoming != nullptr);
                    cur->prev_low_incoming->next_low_incoming = nullptr;
                    cur->prev_low_incoming = nullptr;    
                }
                // recursive call if parent is dead-end
                if (temp->is_dead_end())
                {
                    if (!remove_all_incoming_arcs(*temp))
                        return false;
                }
            }
        }
        // high arcs
        {
            auto * cur = bdd_node.first_high_incoming;
            while (cur != nullptr)
            {
                assert(cur->high_outgoing == &bdd_node);
                auto * temp = cur;
                const log_entry entry(cur, &bdd_node, true);
                log_.push(entry);
                cur->high_outgoing = bdd_branch_node_fix::terminal_0();
                assert(cur->bdd_var != nullptr);
                cur->bdd_var->nr_feasible_high_arcs--;
                bdd_node.first_high_incoming = cur->next_high_incoming; 
                cur = cur->next_high_incoming; 
                if (cur != nullptr)
                {
                    assert(cur->prev_low_incoming != nullptr);
                    cur->prev_high_incoming->next_high_incoming = nullptr;
                    cur->prev_high_incoming = nullptr;    
                }
                if (temp->is_dead_end())
                {
                    if (!remove_all_incoming_arcs(*temp))
                        return false;
                }
            }      
        }
        return true;
    }

    void bdd_fixing::remove_all_outgoing_arcs(bdd_branch_node_fix & bdd_node)
    {
        remove_outgoing_low_arc(bdd_node);
        remove_outgoing_high_arc(bdd_node);
    }

    void bdd_fixing::remove_outgoing_low_arc(bdd_branch_node_fix & bdd_node)
    {
        if (!bdd_branch_node_fix::is_terminal(bdd_node.low_outgoing))
        {
            // change pointers
            if (bdd_node.prev_low_incoming == nullptr)
                bdd_node.low_outgoing->first_low_incoming = bdd_node.next_low_incoming;
            else
                bdd_node.prev_low_incoming->next_low_incoming = bdd_node.next_low_incoming;
            if (bdd_node.next_low_incoming != nullptr)
                bdd_node.next_low_incoming->prev_low_incoming = bdd_node.prev_low_incoming;
            bdd_node.prev_low_incoming = nullptr;
            bdd_node.next_low_incoming = nullptr;
            // recursive call if child node is unreachable
            if (bdd_node.low_outgoing->is_first())
                remove_all_outgoing_arcs(*bdd_node.low_outgoing);
        }
        if (bdd_node.low_outgoing != bdd_branch_node_fix::terminal_0())
        {
            // log change
            const log_entry entry(&bdd_node, bdd_node.low_outgoing, false);
            log_.push(entry);
            // remove arc
            bdd_node.low_outgoing = bdd_branch_node_fix::terminal_0();
            bdd_node.bdd_var->nr_feasible_low_arcs--;
        } 
    }

    void bdd_fixing::remove_outgoing_high_arc(bdd_branch_node_fix & bdd_node)
    {
        if (!bdd_branch_node_fix::is_terminal(bdd_node.high_outgoing))
        {
            if (bdd_node.prev_high_incoming == nullptr)
                bdd_node.high_outgoing->first_high_incoming = bdd_node.next_high_incoming;
            else
                bdd_node.prev_high_incoming->next_high_incoming = bdd_node.next_high_incoming;
            if (bdd_node.next_high_incoming != nullptr)
                bdd_node.next_high_incoming->prev_high_incoming = bdd_node.prev_high_incoming;
            bdd_node.prev_high_incoming = nullptr;
            bdd_node.next_high_incoming = nullptr;
            if (bdd_node.high_outgoing->is_first())
                remove_all_outgoing_arcs(*bdd_node.high_outgoing);
        }
        if (bdd_node.high_outgoing != bdd_branch_node_fix::terminal_0())
        {
            const log_entry entry(&bdd_node, bdd_node.high_outgoing, true);
            log_.push(entry);
            bdd_node.high_outgoing = bdd_branch_node_fix::terminal_0();
            bdd_node.bdd_var->nr_feasible_high_arcs--;
        }
    }

    bool bdd_fixing::fix_variables(const std::vector<size_t> & variables, const std::vector<char> & values)
    {
        assert(primal_solution_.size() == nr_variables());
        assert(variables.size() == values.size());

        std::fill(primal_solution_.begin(), primal_solution_.end(), 2);

        struct var_fix
        {
            var_fix(const size_t log_size, const size_t index, const char val)
            : log_size_(log_size), index_(index), val_(val) {}
            
            const size_t log_size_;
            const size_t index_;
            const char val_;
        };

        std::stack<var_fix, std::vector<var_fix>> variable_fixes;
        variable_fixes.emplace(log_.size(), 0, 1-values[0]);
        variable_fixes.emplace(log_.size(), 0, values[0]);

        size_t nfixes = 0;
        size_t max_fixes = nr_variables();
        std::cout << "\nExpanded " << nfixes << " out of " << max_fixes << " search tree nodes.." << std::flush;

        while (!variable_fixes.empty())
        {
            nfixes++;
            std::cout << "\rExpanded " << nfixes << " out of " << max_fixes << " search tree nodes.." << std::flush;
            if (nfixes > max_fixes)
                return false;

            auto fix = variable_fixes.top();
            variable_fixes.pop();
            size_t index = fix.index_;

            revert_changes(fix.log_size_);
            bool feasible = fix_variable(variables[index], fix.val_);

            if (!feasible)
                continue;

            while (is_fixed(variables[index]))
            {
                index++;
                if (index >= variables.size())
                    return true;
            }

            variable_fixes.emplace(log_.size(), index, 1-values[index]);
            variable_fixes.emplace(log_.size(), index, values[index]);
        }

        return false;
    }

    bool bdd_fixing::is_fixed(const size_t var) const
    {
        assert(primal_solution_.size() == nr_variables());
        assert(var < primal_solution_.size());
        return primal_solution_[var] < 2;
    }

    void bdd_fixing::revert_changes(const size_t target_log_size)
    {
        while (log_.size() > target_log_size)
        {
            log_.top().restore();
            log_.pop();
        }
    }



    ////////////////////////////////////////////////////
    // Solver with Final Rounding
    ////////////////////////////////////////////////////

    class bdd_opt : public bdd_solver_interface {
        public:

            bdd_opt() {}
            bdd_opt(const bdd_opt&) = delete; // no copy constructor because of pointers in bdd_branch_node

            void init(const ILP_input& input);
            double lower_bound() { return bdd_mma_.lower_bound(); }
            void iteration() { bdd_mma_.iteration(); }
            void mma_iteration() { bdd_mma_.min_marginal_averaging_iteration(); }
            void srmp_iteration() { bdd_mma_.min_marginal_averaging_iteration_SRMP(); }

            bool fix_variables();
            double compute_upper_bound() { return bdd_mma_.compute_upper_bound(bdd_fix_.primal_solution()); }
            std::vector<char> primal_solution() const { return bdd_fix_.primal_solution(); }

            void set_options(const bdd_min_marginal_averaging_options o) { bdd_mma_.set_options(o); }

        private:
            
            bdd_min_marginal_averaging bdd_mma_;
            bdd_fixing bdd_fix_;
    };

    void bdd_opt::init(const ILP_input& input)
    {
        bdd_mma_.init(input);
        bdd_mma_.compute_lower_bound();
        bdd_fix_.init(input);
    }


    bool bdd_opt::fix_variables()
    {
        mma_iteration();
        std::vector<double> total_min_marginals = bdd_mma_.total_min_marginals();
        std::vector<size_t> variables;
        for (size_t i = 0; i < bdd_mma_.nr_variables(); i++)
            variables.push_back(i);

        // TODO change to more sensible ordering
        auto order = [&](const size_t a, const size_t b)
        {
            if (total_min_marginals[a] >= 0.0 && total_min_marginals[b] >= 0.0)
                return (total_min_marginals[a]) > (total_min_marginals[b]);
            return (total_min_marginals[a]) < (total_min_marginals[b]);
        };
        std::sort(variables.begin(), variables.end(), order);

        std::vector<char> values;
        for (size_t i = 0; i < variables.size(); i++)
        {
            const char val = (total_min_marginals[variables[i]] < 0) ? 1 : 0;
            values.push_back(val);
        }

<<<<<<< HEAD
        return bdd_fix_.fix_variables(variables, values);
    }
=======
    // functions for message passing on subset of variables
    
    template<typename ITERATOR>
        double bdd_min_marginal_averaging::variable_score(ITERATOR marginals_begin, ITERATOR marginals_end, const double th) const
        {
            double largest_positive = -std::numeric_limits<double>::infinity();
            double smallest_negative = std::numeric_limits<double>::infinity();
            std::size_t zero_min_marginal_diff;
            for(auto marginals_it = marginals_begin; marginals_it != marginals_end; ++marginals_it) {
                const double marginal_diff = (*marginals_it)[1] - (*marginals_it)[0];
                if(marginal_diff > th)
                    largest_positive = std::max(largest_positive, marginal_diff);
                else if(marginal_diff < -th)
                    smallest_negative = std::min(smallest_negative,marginal_diff); 
                else 
                    zero_min_marginal_diff++;
            }

            if(std::isfinite(largest_positive) && std::isfinite(smallest_negative)) {
                const double lower_bound_gain = std::min(largest_positive, -smallest_negative);
                return lower_bound_gain;
            } else if(zero_min_marginal_diff == std::distance(marginals_begin, marginals_end)) {
                return std::numeric_limits<double>::infinity();
            }
            return 0.0;
        }

    // given variables, mark all associated bdds
    template<typename ITERATOR>
        std::tuple<two_dim_variable_array<char>,std::vector<std::size_t>> bdd_min_marginal_averaging::compute_bdd_mask(ITERATOR variable_begin, ITERATOR variable_end) const
        {
            two_dim_variable_array<char> marked_bdds(bdd_branch_instruction_levels);
            std::fill(marked_bdds.data().begin(), marked_bdds.data().begin(), 0);
            std::queue<std::size_t> q;
            for(auto variable_it=variable_begin; variable_it!=variable_end; ++variable_it) {
                const std::size_t var = *variable_it;
                for(std::size_t bdd_index=0; bdd_index<nr_bdds(var); ++bdd_index) {
                    q.push(marked_bdds.index(var,bdd_index));
                    marked_bdds(var,bdd_index) = 1;
                } 
            }

            while(!q.empty()) {
                const std::size_t idx = q.front();
                q.pop();
                assert(marked_bdds.data()[idx] == 1);
                const bdd_branch_instruction_level* prev_bdd_level = bdd_branch_instruction_levels.data()[idx].prev;
                if(prev_bdd_level != nullptr) {
                    const std::size_t prev_index = std::distance(&bdd_branch_instruction_levels.data()[0], prev_bdd_level);
                    if(marked_bdds.data()[prev_index] == 0) {
                        q.push(prev_index);
                        marked_bdds.data()[prev_index] = 1;
                    }
                }

                const bdd_branch_instruction_level* next_bdd_level = bdd_branch_instruction_levels.data()[idx].next;
                if(next_bdd_level != nullptr) {
                    const std::size_t next_index = std::distance(&bdd_branch_instruction_levels.data()[0], next_bdd_level);
                    if(marked_bdds.data()[next_index] == 0) {
                        q.push(next_index);
                        marked_bdds.data()[next_index] = 1;
                    }
                }
            }

            std::vector<std::size_t> vars;
            for(std::size_t v=0; v<nr_variables(); ++v) {
                for(std::size_t bdd_index=0; bdd_index<nr_bdds(v); ++bdd_index) {
                    if(marked_bdds(v,bdd_index)) {
                        vars.push_back(v);
                        break;
                    }
                }
            }

            assert(std::is_sorted(vars.begin(), vars.end()));
            for(std::size_t i=1; i<vars.size(); ++i) {
                assert(vars[i-1] < vars[i]);
            }

            return {marked_bdds, vars};
        }
>>>>>>> 4056e308
}<|MERGE_RESOLUTION|>--- conflicted
+++ resolved
@@ -26,27 +26,8 @@
     template<typename BDD_VARIABLE, typename BDD_BRANCH_NODE>
     class bdd_base {
         public:
-<<<<<<< HEAD
             bdd_base() {}
             bdd_base(const bdd_base&) = delete; // no copy constructor because of pointers in bdd_branch_node
-=======
-            struct bdd_branch_instruction_level {
-                std::size_t first_branch_instruction = std::numeric_limits<std::size_t>::max();
-                std::size_t last_branch_instruction = std::numeric_limits<std::size_t>::max();
-                double variable_cost = std::numeric_limits<double>::infinity(); 
-                // TODO: prev and next pointers not needed during iteration. Separate datastructure would be enough.
-                bdd_branch_instruction_level* prev = nullptr;
-                bdd_branch_instruction_level* next = nullptr;
-
-                std::size_t no_bdd_nodes() const { return last_branch_instruction - first_branch_instruction; }
-                bool first_bdd_variable() const { return prev == nullptr; }
-                bool is_initial_state() const { return *this == bdd_branch_instruction_level{}; }
-                friend bool operator==(const bdd_branch_instruction_level&, const bdd_branch_instruction_level&);
-            };
-
-            bdd_min_marginal_averaging() {}
-            bdd_min_marginal_averaging(const bdd_min_marginal_averaging&) = delete; // no copy constructor because of pointers in bdd_branch_instruction
->>>>>>> 4056e308
 
             template<typename BDD_VARIABLES_ITERATOR>
                 void add_bdd(BDD& bdd, BDD_VARIABLES_ITERATOR bdd_vars_begin, BDD_VARIABLES_ITERATOR bdd_vars_end, Cudd& bdd_mgr);
@@ -54,59 +35,9 @@
             void init(const ILP_input& input);
             void init();
 
-<<<<<<< HEAD
             std::size_t nr_variables() const { return bdd_variables_.size(); }
             std::size_t nr_bdds() const { return bdd_variables_.size()-1; }
             std::size_t nr_bdds(const std::size_t var) const { assert(var<nr_variables()); return bdd_variables_[var].size(); }
-=======
-            template<typename ITERATOR>
-                void set_costs(ITERATOR begin, ITERATOR end);
-
-            template<typename ITERATOR>
-                bool check_feasibility(ITERATOR var_begin, ITERATOR var_end) const; 
-            template<typename ITERATOR>
-                double evaluate(ITERATOR var_begin, ITERATOR var_end) const; 
-
-            void forward_step(const std::size_t var, const std::size_t bdd_index);
-            void backward_step(const std::size_t var, const std::size_t bdd_index);
-            void forward_step(const std::size_t var);
-            void backward_step(const std::size_t var);
-
-            void backward_run(); // also used to initialize
-            void forward_run();
-
-            double lower_bound() { return lower_bound_; }
-            double compute_lower_bound();
-            double lower_bound_backward(const std::size_t var, const std::size_t bdd_index);
-            std::vector<char> primal_solution() { return primal_solution_; }
-            double compute_upper_bound();
-
-            // plain min-marginal averaging
-            void min_marginal_averaging_iteration();
-            void min_marginal_averaging_forward();
-            void min_marginal_averaging_backward();
-
-            // SRMP
-            void min_marginal_averaging_forward_SRMP();
-            void min_marginal_averaging_backward_SRMP();
-            void min_marginal_averaging_iteration_SRMP();
-
-            // restricted min-marginal averaging
-            template<typename VAR_ITERATOR, typename BDD_MASK>
-                void min_marginal_averaging_forward_restricted(VAR_ITERATOR var_begin, VAR_ITERATOR var_end, BDD_MASK bdd_mask);
-            template<typename VAR_ITERATOR, typename BDD_MASK>
-                void min_marginal_averaging_backward_restricted(VAR_ITERATOR var_begin, VAR_ITERATOR var_end, BDD_MASK bdd_mask);
-            template<typename VARIABLES, typename BDD_MASK>
-                void min_marginal_averaging_iteration_restricted(VARIABLES variables, BDD_MASK bdd_mask);
-            void min_marginal_averaging_iteration_restricted();
-            template<typename ITERATOR>
-                std::tuple<two_dim_variable_array<char>,std::vector<std::size_t>> compute_bdd_mask(ITERATOR variable_begin, ITERATOR variable_end) const;
-            template<typename ITERATOR>
-                double variable_score(ITERATOR marginals_begin, ITERATOR marginals_end, const double th) const;
-
-
-            void iteration();
->>>>>>> 4056e308
 
         protected:
             std::size_t bdd_branch_node_index(const BDD_BRANCH_NODE* bdd) const;
@@ -129,9 +60,8 @@
     };
 
 
-<<<<<<< HEAD
-    template<typename BDD_VARIABLE, typename BDD_BRANCH_NODE>
-=======
+
+  /*
    bdd_min_marginal_averaging_options::bdd_min_marginal_averaging_options(int argc, char** argv)
         {
             TCLAP::CmdLine cmd("Command line parser for bdd min marginal averation options", ' ', " ");
@@ -147,70 +77,8 @@
             else
                 throw std::runtime_error("direction not recognized");
         }
-
-    bool operator==(const bdd_min_marginal_averaging::bdd_branch_instruction_level& x, const bdd_min_marginal_averaging::bdd_branch_instruction_level& y)
-    {
-        return (x.first_branch_instruction == y.first_branch_instruction &&
-            x.last_branch_instruction == y.last_branch_instruction &&
-            x.variable_cost == y.variable_cost &&
-            x.prev == y.prev &&
-            x.next == y.next); 
-    }
-
-    void bdd_min_marginal_averaging::forward_step(const std::size_t var, const std::size_t bdd_index)
-    {
-        assert(var < bdd_branch_instruction_levels.size());
-        assert(bdd_index < bdd_branch_instruction_levels[var].size());
-
-        auto& bdd_level = bdd_branch_instruction_levels(var,bdd_index);
-        assert(var != 0 || bdd_level.prev == nullptr);
-
-        // iterate over all bdd nodes and make forward step
-        const std::size_t first_branch_instruction = bdd_level.first_branch_instruction;
-        const std::size_t last_branch_instruction = bdd_level.last_branch_instruction;
-        for(std::size_t i=first_branch_instruction; i<last_branch_instruction; ++i) {
-            //std::cout << "forward step for var = " << var << ", bdd_index = " << bdd_index << ", bdd_node_index = " << i << "\n";
-            if(bdd_level.prev != nullptr) {
-                const std::size_t bdd_branch_instruction_level_prev_idx = std::distance(&bdd_branch_instruction_levels.data()[0], bdd_level.prev);
-            }
-            bdd_branch_instructions[i].forward_step();
-        }
-    }
-
-    void bdd_min_marginal_averaging::forward_step(const std::size_t var)
-    {
-        assert(var < bdd_branch_instruction_levels.size());
-        for(std::size_t bdd_index = 0; bdd_index<bdd_branch_instruction_levels[var].size(); ++bdd_index)
-            forward_step(var, bdd_index);
-    }
-
-    void bdd_min_marginal_averaging::backward_step(const std::size_t var, const std::size_t bdd_index)
-    {
-        assert(var < bdd_branch_instruction_levels.size());
-        assert(bdd_index < bdd_branch_instruction_levels[var].size());
-
-        auto& bdd_level = bdd_branch_instruction_levels(var,bdd_index);
-        assert(var+1 != nr_variables() || bdd_level.next == nullptr);
-
-        // iterate over all bdd nodes and make forward step
-        const std::ptrdiff_t first_branch_instruction = bdd_level.first_branch_instruction;
-        const std::ptrdiff_t last_branch_instruction = bdd_level.last_branch_instruction;
-        //std::cout << "no bdd nodes for var " << var << " = " << last_branch_instruction - first_branch_instruction << "\n";
-        //std::cout << "bdd branch instruction offset = " << first_branch_instruction << "\n";
-        for(std::ptrdiff_t i=last_branch_instruction-1; i>=first_branch_instruction; --i) {
-            check_bdd_branch_instruction(bdd_branch_instructions[i], var+1 == nr_variables(), var == 0);
-            bdd_branch_instructions[i].backward_step();
-        }
-    }
-
-    void bdd_min_marginal_averaging::backward_step(const std::size_t var)
-    {
-        assert(var < bdd_branch_instruction_levels.size());
-        for(std::size_t bdd_index = 0; bdd_index<bdd_branch_instruction_levels[var].size(); ++bdd_index)
-            backward_step(var, bdd_index);
-    }
-
->>>>>>> 4056e308
+        */
+    
     template<typename BDD_VARIABLES_ITERATOR>
     void bdd_base<BDD_VARIABLE, BDD_BRANCH_NODE>::add_bdd(BDD& bdd, BDD_VARIABLES_ITERATOR bdd_vars_begin, BDD_VARIABLES_ITERATOR bdd_vars_end, Cudd& bdd_mgr)
     {
@@ -374,16 +242,10 @@
                     bdd_high.first_high_incoming = &bdd;
                 }
 
-<<<<<<< HEAD
                 //if(!bdd.low_outgoing->is_terminal()) { assert(variable_index(bdd) < variable_index(*bdd.low_outgoing)); }
                 //if(!bdd.high_outgoing->is_terminal()) { assert(variable_index(bdd) < variable_index(*bdd.high_outgoing)); }
                 check_bdd_branch_node(bdd, v+1 == nr_variables(), v == 0);
-=======
-                //if(!bdd.low_outgoing->is_terminal()) { assert(bdd_variable(bdd) < bdd_variable(*bdd.low_outgoing)); }
-                //if(!bdd.high_outgoing->is_terminal()) { assert(bdd_variable(bdd) < bdd_variable(*bdd.high_outgoing)); }
-                check_bdd_branch_instruction(bdd, v+1 == nr_variables(), v == 0);
                 //check_bdd_branch_instruction_level(bdd_level, v+1 == nr_variables(), v == 0);
->>>>>>> 4056e308
                 ++nr_bdd_nodes_per_variable[v]; 
                 ++bdd_offset_per_variable[v];
             }
@@ -708,12 +570,8 @@
         else if(last_variable_of_bdd(var, bdd_index)) {
             bdd_var.cost -= marginal_diff;
         } else {
-<<<<<<< HEAD
-            bdd_var.cost += -marginal_diff + marginal_diff_target; 
-=======
             assert(std::isfinite(marginal_diff_target));
             bdd_level.variable_cost += -marginal_diff + marginal_diff_target; 
->>>>>>> 4056e308
         }
 
     }
@@ -731,12 +589,9 @@
         else if(first_variable_of_bdd(var, bdd_index)) {
             bdd_var.cost -= marginal_diff;
         } else {
-<<<<<<< HEAD
             bdd_var.cost += -marginal_diff + marginal_diff_target; 
-=======
             assert(std::isfinite(marginal_diff_target));
             bdd_level.variable_cost += -marginal_diff + marginal_diff_target; 
->>>>>>> 4056e308
         }
     }
 
@@ -1024,9 +879,15 @@
         std::cout << "backward " <<  std::chrono::duration_cast<std::chrono::milliseconds>(end_time - before_backward).count() << " ms, " << std::flush;
     }
 
-<<<<<<< HEAD
+
     const bdd_branch_node_opt& bdd_min_marginal_averaging::get_bdd_branch_node(const std::size_t var, const std::size_t bdd_index, const std::size_t bdd_node_index) const
-=======
+    {
+        assert(var < nr_variables());
+        assert(bdd_index < bdd_variables_[var].size());
+        assert(bdd_node_index < bdd_variables_(var,bdd_index).nr_bdd_nodes());
+        return bdd_branch_nodes_[ bdd_variables_(var,bdd_index).first_node_index + bdd_node_index ];
+    }
+
     // min marginal averaging
     template<typename VAR_ITERATOR, typename BDD_MASK>
         void bdd_min_marginal_averaging::min_marginal_averaging_forward_restricted(VAR_ITERATOR var_begin, VAR_ITERATOR var_end, BDD_MASK bdd_mask)
@@ -1142,14 +1003,7 @@
         }
 
     const bdd_branch_instruction& bdd_min_marginal_averaging::get_bdd_branch_instruction(const std::size_t var, const std::size_t bdd_index, const std::size_t bdd_node_index) const
->>>>>>> 4056e308
-    {
-        assert(var < nr_variables());
-        assert(bdd_index < bdd_variables_[var].size());
-        assert(bdd_node_index < bdd_variables_(var,bdd_index).nr_bdd_nodes());
-        return bdd_branch_nodes_[ bdd_variables_(var,bdd_index).first_node_index + bdd_node_index ];
-    }
-
+   
     void bdd_min_marginal_averaging::iteration()
     {
         if(options.averaging_type == bdd_min_marginal_averaging_options::averaging_type::classic)
@@ -1751,10 +1605,8 @@
             values.push_back(val);
         }
 
-<<<<<<< HEAD
         return bdd_fix_.fix_variables(variables, values);
     }
-=======
     // functions for message passing on subset of variables
     
     template<typename ITERATOR>
@@ -1837,5 +1689,4 @@
 
             return {marked_bdds, vars};
         }
->>>>>>> 4056e308
 }