--- conflicted
+++ resolved
@@ -383,11 +383,6 @@
         }
     }
 
-<<<<<<< HEAD
-            template<typename ITERATOR>
-                void set_costs(ITERATOR begin, ITERATOR end);
-            void set_cost(const size_t var, const double cost);
-=======
     template<typename BDD_VARIABLE, typename BDD_BRANCH_NODE>
     void bdd_base<BDD_VARIABLE, BDD_BRANCH_NODE>::forward_step(const std::size_t var)
     {
@@ -395,7 +390,6 @@
         for(std::size_t bdd_index = 0; bdd_index<bdd_variables_[var].size(); ++bdd_index)
             forward_step(var, bdd_index);
     }
->>>>>>> 37d3f7f4
 
     template<typename BDD_VARIABLE, typename BDD_BRANCH_NODE>
     void bdd_base<BDD_VARIABLE, BDD_BRANCH_NODE>::backward_step(const std::size_t var, const std::size_t bdd_index)
@@ -403,19 +397,8 @@
         assert(var < bdd_variables_.size());
         assert(bdd_index < bdd_variables_[var].size());
 
-<<<<<<< HEAD
-            void forward_step(const std::size_t var, const std::size_t bdd_index);
-            void backward_step(const std::size_t var, const std::size_t bdd_index);
-            // TODO unify
-            void forward_step(const bdd_variable_mma & bdd_var);
-            void backward_step(const bdd_variable_mma & bdd_var);
-            void forward_step(const std::size_t var);
-            void backward_step(const std::size_t var);
-=======
         auto& bdd_var = bdd_variables_(var,bdd_index);
         assert(var+1 != nr_variables() || bdd_var.next == nullptr);
->>>>>>> 37d3f7f4
-
         // iterate over all bdd nodes and make forward step
         const std::ptrdiff_t first_node_index = bdd_var.first_node_index;
         const std::ptrdiff_t last_node_index = bdd_var.last_node_index;
@@ -435,18 +418,12 @@
             backward_step(var, bdd_index);
     }
 
-<<<<<<< HEAD
-            double compute_upper_bound(const std::vector<char> & primal_solution) const;
-            std::vector<double> total_min_marginals();
-            void update_total_min_marginals(std::vector<double> & total_min_marginals, const size_t var);
-=======
     template<typename BDD_VARIABLE, typename BDD_BRANCH_NODE>
     void bdd_base<BDD_VARIABLE, BDD_BRANCH_NODE>::backward_run()
     {
         for(long int var=nr_variables()-1; var>=0; --var)
             backward_step(var); 
     }
->>>>>>> 37d3f7f4
 
     template<typename BDD_VARIABLE, typename BDD_BRANCH_NODE>
     void bdd_base<BDD_VARIABLE, BDD_BRANCH_NODE>::forward_run()
@@ -582,79 +559,6 @@
         init_costs();
     }
 
-<<<<<<< HEAD
-    void bdd_min_marginal_averaging::forward_step(const std::size_t var, const std::size_t bdd_index)
-    {
-        assert(var < bdd_variables_.size());
-        assert(bdd_index < bdd_variables_[var].size());
-
-        auto& bdd_var = bdd_variables_(var,bdd_index);
-        assert(var != 0 || bdd_var.prev == nullptr);
-
-        // iterate over all bdd nodes and make forward step
-        const std::size_t first_node_index = bdd_var.first_node_index;
-        const std::size_t last_node_index = bdd_var.last_node_index;
-        for(std::size_t i=first_node_index; i<last_node_index; ++i) {
-            //std::cout << "forward step for var = " << var << ", bdd_index = " << bdd_index << ", bdd_node_index = " << i << "\n";
-            bdd_branch_nodes_[i].forward_step();
-        }
-    }
-
-    void bdd_min_marginal_averaging::forward_step(const bdd_variable_mma & bdd_var)
-    {
-        // iterate over all bdd nodes and make forward step
-        const std::size_t first_node_index = bdd_var.first_node_index;
-        const std::size_t last_node_index = bdd_var.last_node_index;
-        for(std::size_t i=first_node_index; i<last_node_index; ++i) {
-            bdd_branch_nodes_[i].forward_step();
-        }
-    }
-
-    void bdd_min_marginal_averaging::forward_step(const std::size_t var)
-    {
-        assert(var < bdd_variables_.size());
-        for(std::size_t bdd_index = 0; bdd_index<bdd_variables_[var].size(); ++bdd_index)
-            forward_step(var, bdd_index);
-    }
-
-    void bdd_min_marginal_averaging::backward_step(const std::size_t var, const std::size_t bdd_index)
-    {
-        assert(var < bdd_variables_.size());
-        assert(bdd_index < bdd_variables_[var].size());
-
-        auto& bdd_var = bdd_variables_(var,bdd_index);
-        assert(var+1 != nr_variables() || bdd_var.next == nullptr);
-
-        // iterate over all bdd nodes and make forward step
-        const std::ptrdiff_t first_node_index = bdd_var.first_node_index;
-        const std::ptrdiff_t last_node_index = bdd_var.last_node_index;
-        //std::cout << "no bdd nodes for var " << var << " = " << last_node_index - first_node_index << "\n";
-        //std::cout << "bdd branch instruction offset = " << first_node_index << "\n";
-        for(std::ptrdiff_t i=last_node_index-1; i>=first_node_index; --i) {
-            check_bdd_branch_node(bdd_branch_nodes_[i], var+1 == nr_variables(), var == 0);
-            bdd_branch_nodes_[i].backward_step();
-        }
-    }
-
-    void bdd_min_marginal_averaging::backward_step(const bdd_variable_mma & bdd_var)
-    {
-        const std::ptrdiff_t first_node_index = bdd_var.first_node_index;
-        const std::ptrdiff_t last_node_index = bdd_var.last_node_index;
-        for(std::ptrdiff_t i=last_node_index-1; i>=first_node_index; --i) {
-            // check_bdd_branch_node(bdd_branch_nodes_[i], var+1 == nr_variables(), var == 0);
-            bdd_branch_nodes_[i].backward_step();
-        }
-    }
-
-    void bdd_min_marginal_averaging::backward_step(const std::size_t var)
-    {
-        assert(var < bdd_variables_.size());
-        for(std::size_t bdd_index = 0; bdd_index<bdd_variables_[var].size(); ++bdd_index)
-            backward_step(var, bdd_index);
-    }
-
-=======
->>>>>>> 37d3f7f4
     std::array<double,2> bdd_min_marginal_averaging::min_marginal(const std::size_t var, const std::size_t bdd_index) const
     {
         assert(var < nr_variables());
