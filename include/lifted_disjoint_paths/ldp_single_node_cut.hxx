#pragma once
#include <andres/graph/digraph.hxx>
#include <unordered_map>
#include <unordered_set>
#include <stack>
#include <array>
#include <list>
#include <set>
#include <config.hxx>
#include "ldp_directed_graph.hxx"
#include<lifted_disjoint_paths/ldp_functions.hxx>

namespace LPMP {



struct StrForTopDownUpdate{

    //Structure storing results of topDownUpdate
    StrForTopDownUpdate(const std::vector<double>& bCosts,const std::vector<double>& lCosts):
	baseCosts(bCosts),
    liftedCosts(lCosts),
    solutionCosts(bCosts.size()+1),
	optValue(0),
    //nodeID(centralNodeID),
    optBaseIndex(bCosts.size())
    {}

   // const size_t nodeID;
    const std::vector<double>& baseCosts;
    const std::vector<double>& liftedCosts;

    std::vector<double> solutionCosts;
    size_t optBaseIndex;
    double optValue;


};

template<class LDP_INSTANCE>
class ldp_single_node_cut_factor
{
public:
    ldp_single_node_cut_factor(const LDP_INSTANCE& ldpInst,size_t nID,bool isOut);

    //Getting and setting lifted and base costs
    void initBaseCosts(double fractionBase);

	void initLiftedCosts(double fractionLifted);

	const std::vector<double>& getLiftedCosts() const {
		return liftedCosts;
    }

	const std::vector<double>& getBaseCosts() const {
		return baseCosts;
	}

    //Methods for getting and setting primal solution
    double EvaluatePrimal() const;

	void init_primal(){
		primalBase_=nodeNotActive;
	}

	void setBaseEdgeActive(size_t index);
	void setNoBaseEdgeActive();

	void setPrimalLifted(std::unordered_set<size_t>& verticesOfActiveEdges);

	bool isNodeActive() const
	{
		return primalBase_!=nodeNotActive;
	}

	size_t getPrimalBaseIndex() const {
		return primalBase_;
	}


	size_t getPrimalBaseVertexID() const {
        assert(primalBase_<baseIDs.size());
        return baseIDs.at(primalBase_);
	}

	const std::unordered_set<size_t>& getPrimalLiftedIndices() const {
		return primalLifted_;
	}

	const bool isActiveInPrimalLifted(size_t vertex) const {
		return primalLifted_.count(vertex)>0;
		//return primalLifted_.at(vertex);
	}


    template<class ARCHIVE> void serialize_primal(ARCHIVE& ar) { ar(); }
    template<class ARCHIVE> void serialize_dual(ARCHIVE& ar) { ar(baseCosts, liftedCosts); }

    auto export_variables() { return std::tie(baseCosts, liftedCosts); }

    //Updating costs
    void updateEdgeCost(const double value,const size_t vertexIndex,bool isLifted);
	void updateNodeCost(const double value);


    //Computing lower bound and min marginals
    double LowerBound() const;

    double getOneBaseEdgeMinMarginal(size_t vertex) const;
    double getOneLiftedMinMarginal(size_t indexOfLiftedEdge)const;
    double getNodeMinMarginal()const;

    std::vector<double> getAllBaseMinMarginals()const;
    std::vector<double> getAllBaseMinMarginalsForMCF() const;
    std::vector<double> getAllLiftedMinMarginals(const std::vector<double> *pLocalBaseCosts=nullptr) const;


    //Accessing maps between local and global node indices
    const std::vector<size_t>& getBaseIDs() const {
		return baseIDs;
	}

    size_t getBaseID(size_t index) const {
        return baseIDs.at(index);
    }

	const std::vector<size_t>& getLiftedIDs() const {
		return liftedIDs;
	}

    size_t getLiftedID(size_t index) const {
        return liftedIDs.at(index);
    }

    const size_t getLiftedIDToOrder(size_t vertexID) const{
        auto it=liftedIDToOrder.find(vertexID);
        assert(it!=liftedIDToOrder.end());
        return it->second;
    }

    const size_t getBaseIDToOrder(size_t vertexID) const{
        auto it=baseIDToIndex.find(vertexID);
        assert(it!=baseIDToIndex.end());
        return it->second;
    }

    //Printing node information for debugging purposes
    void print() const{
        std::cout<<nodeID<<":";
        if(isOutFlow){
            std::cout<<"out";
        }
        else{
            std::cout<<"in";
        }
    }

         const std::size_t nodeID;


private:
    //Methods used in computing lower bound or min marginals
    void topDownUpdate(StrForTopDownUpdate& myStr, const size_t vertexIDToIgnore) const;
    void topDownUpdate(StrForTopDownUpdate& myStr) const;
    void bottomUpUpdate(const StrForTopDownUpdate& myStr, const size_t vertex)const;
    void updateOptimal() const;
    void initTraverseOrder();

    //Obtain IDs of vertices of lifted edges that are part of a found optimal solution
    std::list<size_t> getOptLiftedFromIndexStr(const StrForTopDownUpdate& myStr)const;


    //Methods for exploring graph structures
    bool isInGivenInterval(const size_t nodeIndex,const size_t boundaryIndex) const {
        assert(nodeIndex < ldpInstance.getNumberOfVertices());
        if(isOutFlow){
            return nodeIndex<=boundaryIndex;
        }
        else{
            return nodeIndex>=boundaryIndex;
        }
    }

    const std::pair<size_t,double>* neighborsBegin(const size_t& nodeIndex)const{
        if(isOutFlow){
            return ldpBaseGraph.forwardNeighborsBegin(nodeIndex);
        }
        else {
            return ldpBaseGraph.backwardNeighborsBegin(nodeIndex);
        }
    }

    const std::pair<size_t,double>* neighborsEnd(const size_t& nodeIndex)const{
        if(isOutFlow){
            return ldpBaseGraph.forwardNeighborsEnd(nodeIndex);
        }
        else {
            return ldpBaseGraph.backwardNeighborsEnd(nodeIndex);
        }
    }

    const std::pair<size_t,double>* neighborsRevBegin(const size_t& nodeIndex)const{
        if(!isOutFlow){
            return ldpBaseGraph.forwardNeighborsBegin(nodeIndex);
        }
        else {
            return ldpBaseGraph.backwardNeighborsBegin(nodeIndex);
        }
    }

    const std::pair<size_t,double>* neighborsRevEnd(const size_t& nodeIndex)const{
        if(!isOutFlow){
            return ldpBaseGraph.forwardNeighborsEnd(nodeIndex);
        }
        else {
            return ldpBaseGraph.backwardNeighborsEnd(nodeIndex);
        }
    }

	bool reachable(size_t firstVertex,size_t secondVertex)const{
		if(isOutFlow){
			return ldpInstance.isReachable(firstVertex,secondVertex);
		}
		else{
			return ldpInstance.isReachable(secondVertex,firstVertex);
		}
	}


	size_t getVertexToReach()const{
		if(isOutFlow){
			return ldpInstance.getTerminalNode();
		}
		else{
			return ldpInstance.getSourceNode();
		}
	}

     size_t getMoreDistantNode(const size_t& v1,const size_t& v2)const {
        if(isOutFlow){
            return std::max(v1,v2);
        }
        else{
            return std::min(v1,v2);
        }
    }

     bool isLiftedVertex(size_t v)const{
         if(isOutFlow){
             return ldpInstance.existLiftedEdge(nodeID,v);
         }
         else{
             return ldpInstance.existLiftedEdge(v,nodeID);
         }
     }
     const bool isOutFlow; //is it outgoing flow
     size_t minVertex;
     size_t maxVertex;

     //References to graph structures
     const LDP_INSTANCE& ldpInstance;
     const LdpDirectedGraph& ldpBaseGraph;
     const LdpDirectedGraph& ldpLiftedGraph;

     //costs
     std::vector<double> baseCosts;
     std::vector<double> liftedCosts;
     double nodeCost;

     //Variables storing primal solutions
     size_t primalBase_;
     std::unordered_set<size_t> primalLifted_;

     //ID of the node most distant from the central node that is contained in this factor
     std::size_t mostDistantNeighborID;
     //Index in solutionCosts for storing node not active value
     size_t nodeNotActive;


     //Best values achievable by activating given base edges, last value corresponds to no edge active
     mutable std::vector<double> solutionCosts;
     //Index of the current optimal base edge or equal to nodeNotActive
     mutable size_t optBaseIndex;
     //Current optimal value
     mutable double optValue;

     //Is vector solutionCosts up to date
     mutable bool solutionCostsUpToDate;
     //Is optValue up to date
     mutable bool optValueUpToDate;

     //Maps from indices in this SNC factor to global node IDs and back
     std::vector<size_t> baseIDs;
     std::vector<size_t> liftedIDs;
     std::unordered_map<size_t,size_t> baseIDToIndex;
     std::unordered_map<size_t,size_t> liftedIDToOrder;

     std::vector<size_t> traverseOrder;


};


template<class LDP_INSTANCE>
inline  ldp_single_node_cut_factor<LDP_INSTANCE>::ldp_single_node_cut_factor(const LDP_INSTANCE& ldpInst,size_t nID,bool isOut):
nodeID(nID),
ldpInstance(ldpInst),
isOutFlow(isOut),
ldpBaseGraph(ldpInst.getMyGraph()),
ldpLiftedGraph(ldpInst.getMyGraphLifted())

{


    mostDistantNeighborID=nodeID;
    initBaseCosts(0);
    initLiftedCosts(0);

    if(isOutFlow){
        minVertex=nodeID;
        maxVertex=mostDistantNeighborID;
    }
    else{
        maxVertex=nodeID;
        minVertex=mostDistantNeighborID;
    }

	nodeNotActive=baseCosts.size();

	primalBase_=nodeNotActive;  //corresponds to no edge active
    optBaseIndex=nodeNotActive;
	nodeCost=0;
	optValue=0;

    optValueUpToDate=false;
    solutionCostsUpToDate=false;


    initTraverseOrder();

}


template<class LDP_INSTANCE>
inline void ldp_single_node_cut_factor<LDP_INSTANCE>::initTraverseOrder() {


        fillWithValue<char>(ldpInstance.sncClosedVertices,minVertex,maxVertex+1,0);



    std::stack<size_t> nodeStack;
    nodeStack.push(nodeID);


    traverseOrder.clear();
    while(!nodeStack.empty()){
        size_t currentNode=nodeStack.top();

        assert(currentNode<ldpInstance.getNumberOfVertices());
        if(ldpInstance.sncClosedVertices[currentNode]){
            nodeStack.pop();
        }
        else{

            bool descClosed=true;
             //Traverse all base neighbors in direction out from central node
            //Not closed vertices store to the stack.
            const std::pair<size_t,double>* vertexIt=neighborsBegin(currentNode);
            const std::pair<size_t,double>* end=neighborsEnd(currentNode);


            for (;vertexIt!=end;vertexIt++) {

<<<<<<< HEAD
               size_t desc=vertexIt->first;
=======
               size_t desc=*vertexIt;
               assert(currentNode<ldpInstance.getNumberOfVertices());
>>>>>>> 470f428d

                if(desc==getVertexToReach()) continue;

                if(isInGivenInterval(desc,mostDistantNeighborID)){

                    if(!ldpInstance.sncClosedVertices[desc]){  //descendant closed
                        nodeStack.push(desc);
                        descClosed=false;
                    }
                }


            }
            if(descClosed){
                traverseOrder.push_back(currentNode);
                assert(currentNode<ldpInstance.getNumberOfVertices());
                ldpInstance.sncClosedVertices[currentNode]=1;
                nodeStack.pop();

            }
        }

    }

}

template<class LDP_INSTANCE>
inline std::list<size_t> ldp_single_node_cut_factor<LDP_INSTANCE>::getOptLiftedFromIndexStr(const StrForTopDownUpdate& myStr) const{

	std::list<size_t> optLifted;
    double optValueComputed=0;
    if(myStr.optBaseIndex!=nodeNotActive){
        optValueComputed=myStr.baseCosts.at(myStr.optBaseIndex);
        optValueComputed+=nodeCost;

        size_t vertexInOptimalPath=baseIDs.at(myStr.optBaseIndex);

        while(vertexInOptimalPath!=getVertexToReach()){

            if(isLiftedVertex(vertexInOptimalPath)){

                optLifted.push_back(vertexInOptimalPath);
                if(debug()){
                    double toAdd=myStr.liftedCosts.at(liftedIDToOrder.at(vertexInOptimalPath));
                    optValueComputed+=toAdd;
                }

            }

            assert(vertexInOptimalPath<ldpInstance.getNumberOfVertices());
            vertexInOptimalPath=ldpInstance.sncNeighborStructure[vertexInOptimalPath];
		}
        if(debug()) assert(std::abs(optValueComputed-myStr.optValue)<eps);
    }

    return optLifted;

}





template<class LDP_INSTANCE>
inline void ldp_single_node_cut_factor<LDP_INSTANCE>::setPrimalLifted(std::unordered_set<size_t>& verticesOfActiveEdges) {
	primalLifted_=verticesOfActiveEdges;
}





template<class LDP_INSTANCE>
inline double ldp_single_node_cut_factor<LDP_INSTANCE>::EvaluatePrimal() const{
    if(primalBase_==nodeNotActive){
        return 0;
    }
    else{
        double value=nodeCost;
        value+=baseCosts.at(primalBase_);

        for(size_t node:primalLifted_){
            value+=liftedCosts.at(node);
        }
        return value;
    }
}



template<class LDP_INSTANCE>
inline void ldp_single_node_cut_factor<LDP_INSTANCE>::setBaseEdgeActive(size_t index){
	assert(index<baseCosts.size());
	primalBase_=index;

}


template<class LDP_INSTANCE>
inline void ldp_single_node_cut_factor<LDP_INSTANCE>::setNoBaseEdgeActive(){

	primalBase_=nodeNotActive;
}


template<class LDP_INSTANCE>
inline void ldp_single_node_cut_factor<LDP_INSTANCE>:: updateOptimal()const {
    if(!optValueUpToDate){
        if(solutionCostsUpToDate){
            assert(solutionCosts.size()>0);
            optValue=solutionCosts[0];
            optBaseIndex=0;
            for(size_t i=0;i<solutionCosts.size();i++){
                if(optValue>solutionCosts[i]){
                    optValue=solutionCosts[i];
                    optBaseIndex=i;
                }
            }
        }
        else{
            StrForTopDownUpdate myStr(baseCosts,liftedCosts);
            topDownUpdate(myStr);
            optValue=myStr.optValue;
            solutionCosts=myStr.solutionCosts;
            optBaseIndex=myStr.optBaseIndex;
            solutionCostsUpToDate=true;


        }
        optValueUpToDate=true;
    }



}

template<class LDP_INSTANCE>
inline double ldp_single_node_cut_factor<LDP_INSTANCE>::getNodeMinMarginal()const{

	updateOptimal();
    if(optBaseIndex!=nodeNotActive){
		return optValue-solutionCosts.at(nodeNotActive);
	}
	else{
		double value=std::numeric_limits<double>::infinity();
		for (int i = 0; i < solutionCosts.size()-1; ++i) {
			if(solutionCosts[i]<value){
				value=solutionCosts[i];
			}
		}

		return value-solutionCosts.at(nodeNotActive);
	}
}

template<class LDP_INSTANCE>
inline double ldp_single_node_cut_factor<LDP_INSTANCE>::getOneBaseEdgeMinMarginal(const size_t index)const{
	assert(index<baseCosts.size());
    assert(optBaseIndex<solutionCosts.size());

    updateOptimal();
    if(optBaseIndex!=index){
        return solutionCosts[index]-solutionCosts[optBaseIndex];
	}
	else{
		double secondBest=std::numeric_limits<double>::max();
		for (int i = 0; i < solutionCosts.size(); ++i) {
            if(i==optBaseIndex) continue;
			if(solutionCosts[i]<secondBest){
				secondBest=solutionCosts[i];
			}
		}
		return solutionCosts[index]-secondBest;
	}
}



template<class LDP_INSTANCE>
inline std::vector<double> ldp_single_node_cut_factor<LDP_INSTANCE>::getAllBaseMinMarginalsForMCF() const{
    updateOptimal();
    auto it=solutionCosts.end();
    it--;
    std::vector<double> toReturn(solutionCosts.begin(),it);
    return toReturn;

}



template<class LDP_INSTANCE>
inline std::vector<double> ldp_single_node_cut_factor<LDP_INSTANCE>::getAllBaseMinMarginals() const{
	updateOptimal();

	std::vector<double> minMarginals(baseCosts.size());
    if(optBaseIndex==nodeNotActive){
		for (int i = 0; i < solutionCosts.size()-1; ++i) {
			minMarginals[i]=solutionCosts[i];

		}
	}
	else{
		double secondBest=std::numeric_limits<double>::infinity();
        double optValue=solutionCosts.at(optBaseIndex);
		for (int i = 0; i < solutionCosts.size(); ++i) {
            if(i==optBaseIndex) continue;
			if(solutionCosts[i]<secondBest){
				secondBest=solutionCosts[i];
			}

		}
		for (int i = 0; i < solutionCosts.size()-1; ++i) {
			minMarginals[i]=solutionCosts[i]-secondBest;

		}
    }
	return minMarginals;
}

template<class LDP_INSTANCE>
inline void ldp_single_node_cut_factor<LDP_INSTANCE>::updateNodeCost(const double value){
	nodeCost+=value;
	for (int i = 0; i < solutionCosts.size()-1; ++i) {
		(solutionCosts[i]+=value);
	}
    optValueUpToDate=false;

}

template<class LDP_INSTANCE>
inline void ldp_single_node_cut_factor<LDP_INSTANCE>::updateEdgeCost(const double value,const size_t vertexIndex,bool isLifted){//Only cost change
	if(!isLifted){ //update in base edge
		assert(vertexIndex<baseCosts.size());
		baseCosts[vertexIndex]+=value;
		solutionCosts[vertexIndex]+=value;
        optValueUpToDate=false;
	}
	else{ //update in lifted edge

		assert(vertexIndex<liftedCosts.size());
		liftedCosts[vertexIndex]+=value;

        optValueUpToDate=false;
        solutionCostsUpToDate=false;


	}
}


template<class LDP_INSTANCE>
inline void ldp_single_node_cut_factor<LDP_INSTANCE>::initLiftedCosts(double fractionLifted){
	liftedCosts=std::vector<double>();
	liftedIDs=std::vector<size_t>();
	liftedIDToOrder.clear();
    const LdpDirectedGraph& myLiftedGraph=ldpInstance.getMyGraphLifted();

    if(isOutFlow){
        const std::pair<size_t,double>* edgeIt=myLiftedGraph.forwardNeighborsBegin(nodeID);

        size_t counter=0;
        for (;edgeIt!=myLiftedGraph.forwardNeighborsEnd(nodeID);edgeIt++) {
            const size_t& node=edgeIt->first;
            const double& cost=edgeIt->second;

            liftedCosts.push_back((cost)*fractionLifted);
            liftedIDs.push_back(node);
            liftedIDToOrder[node]=counter;
            if(node!=ldpInstance.getTerminalNode()){
                mostDistantNeighborID=std::max(mostDistantNeighborID,node);
            }
            counter++;
        }
    }
    else{
        const std::pair<size_t,double>* edgeIt=myLiftedGraph.backwardNeighborsBegin(nodeID);
        size_t counter=0;
        for (;edgeIt!=myLiftedGraph.backwardNeighborsEnd(nodeID);edgeIt++) {
            const size_t& node=edgeIt->first;
            const double& cost=edgeIt->second;

            liftedCosts.push_back((cost)*fractionLifted);
            liftedIDs.push_back(node);
            liftedIDToOrder[node]=counter;
            if(node!=ldpInstance.getSourceNode()){
                mostDistantNeighborID=std::min(mostDistantNeighborID,node);
            }
            counter++;
        }
    }


    optValueUpToDate=false;
    solutionCostsUpToDate=false;
}


template<class LDP_INSTANCE>
inline void ldp_single_node_cut_factor<LDP_INSTANCE>::initBaseCosts(double fractionBase){
	baseCosts=std::vector<double>();
	baseIDs=std::vector<size_t>();
    baseIDToIndex.clear();


    const LdpDirectedGraph& myBaseGraph=ldpInstance.getMyGraph();

    if(isOutFlow){
        //const double* costIt=myBaseGraph.forwardCostBegin(nodeID);
        const std::pair<size_t,double>* edgeIt=myBaseGraph.forwardNeighborsBegin(nodeID);
        size_t counter=0;
        for (;edgeIt!=myBaseGraph.forwardNeighborsEnd(nodeID);edgeIt++) {
            const size_t& node=edgeIt->first;
            const double& cost=edgeIt->second;

            baseCosts.push_back((cost)*fractionBase);
            baseIDs.push_back(node);
            baseIDToIndex[node]=counter;
            if(node!=ldpInstance.getTerminalNode()){
                mostDistantNeighborID=std::max(mostDistantNeighborID,node);
            }
            counter++;
        }
    }
    else{
        const std::pair<size_t,double>* edgeIt=myBaseGraph.backwardNeighborsBegin(nodeID);
        size_t counter=0;
        for (;edgeIt!=myBaseGraph.backwardNeighborsEnd(nodeID); edgeIt++) {
            const size_t& node=edgeIt->first;
            const double& cost=edgeIt->second;

            baseCosts.push_back((cost)*fractionBase);
            baseIDs.push_back(node);
            baseIDToIndex[node]=counter;
            if(node!=ldpInstance.getSourceNode()){
                mostDistantNeighborID=std::min(mostDistantNeighborID,node);
            }
            counter++;
        }
    }




    solutionCosts=std::vector<double>(baseCosts.size()+1);

    optValueUpToDate=false;
    solutionCostsUpToDate=false;

}


template<class LDP_INSTANCE>
inline double ldp_single_node_cut_factor<LDP_INSTANCE>::LowerBound() const{//TODO store info about how valuesStructures changed. At least max time layer of changed lifted edge
    updateOptimal();
    return optValue;

}





//TODO make this separate from standard update
template<class LDP_INSTANCE>
void ldp_single_node_cut_factor<LDP_INSTANCE>::topDownUpdate(StrForTopDownUpdate& myStr) const{
     topDownUpdate(myStr,getVertexToReach());
}


template<class LDP_INSTANCE>
void ldp_single_node_cut_factor<LDP_INSTANCE>::topDownUpdate(StrForTopDownUpdate& myStr,const size_t vertexIDToIgnore) const{


    bool vertexToIgnoreSet=false;
    size_t lastVertex=mostDistantNeighborID;
    if(vertexIDToIgnore!=getVertexToReach()){
        vertexToIgnoreSet=true;
        lastVertex=vertexIDToIgnore;
        fillWithValue<double>(ldpInstance.sncTDStructure,std::min(nodeID,vertexIDToIgnore),std::max(nodeID,vertexIDToIgnore)+1,0);

    }
    else{
        for(size_t v:traverseOrder){
            ldpInstance.sncTDStructure[v]=0;
            ldpInstance.sncNeighborStructure[v]=getVertexToReach();

        }
    }



    //Store all lifted costs to top down values structure
    for (int i = 0; i < liftedIDs.size(); ++i) {
        if(!vertexToIgnoreSet||isInGivenInterval(liftedIDs.at(i),lastVertex)){
            ldpInstance.sncTDStructure[liftedIDs.at(i)]=myStr.liftedCosts.at(i);
        }
    }




    for (size_t i=0; i < traverseOrder.size()-1; ++i) {

        size_t currentNode=traverseOrder[i];

        if(currentNode==vertexIDToIgnore) continue;
        if(!isInGivenInterval(currentNode,lastVertex)) continue;
        double bestDescValue=0;
        size_t bestDescVertexID=getVertexToReach();

         //Search for best descendant
        const std::pair<size_t,double>* vertexIt=neighborsBegin(currentNode);
        const std::pair<size_t,double>* end=neighborsEnd(currentNode);


        for (;vertexIt!=end;vertexIt++) {

            size_t desc=vertexIt->first;

            if(desc==vertexIDToIgnore||desc==getVertexToReach()) continue;

            if(isInGivenInterval(desc,mostDistantNeighborID)){

                double value=ldpInstance.sncTDStructure[desc];
                if(bestDescValue>value){
                    bestDescValue=value;
                    bestDescVertexID=desc;
                }
            }
        }



        ldpInstance.sncTDStructure[currentNode]+=bestDescValue;
        ldpInstance.sncNeighborStructure[currentNode]=bestDescVertexID;

    }


    //all nodes closed, compute solution values
    double bestSolutionValue=0;
    size_t bestSolutionIndex=nodeNotActive;

        myStr.solutionCosts[nodeNotActive]=0;
        for (size_t i = 0; i < myStr.baseCosts.size(); ++i) {
            double baseCost=myStr.baseCosts[i];
            if(!vertexToIgnoreSet||baseIDs[i]!=vertexIDToIgnore){

                double valueToAdd=0;
                if(baseIDs[i]!=getVertexToReach()){
                     valueToAdd=ldpInstance.sncTDStructure[baseIDs[i]];
                }
                double value=baseCost+nodeCost+valueToAdd;

                myStr.solutionCosts.at(i)=value;
                if(value<bestSolutionValue){
                    bestSolutionValue=value;
                    bestSolutionIndex=i;

                }
            }

        }

        myStr.optBaseIndex=bestSolutionIndex;
        myStr.optValue=bestSolutionValue;



}







template<class LDP_INSTANCE>
inline double ldp_single_node_cut_factor<LDP_INSTANCE>::getOneLiftedMinMarginal(size_t indexOfLiftedEdge)const{
    assert(indexOfLiftedEdge<liftedCosts.size());


    StrForTopDownUpdate strForUpdateValues(baseCosts,liftedCosts);
    topDownUpdate(strForUpdateValues);
    double origOptValue=strForUpdateValues.optValue;


    std::list<size_t> optimalSolutionLifted=getOptLiftedFromIndexStr(strForUpdateValues);

	bool isOptimal=false;
	for(size_t optVertex:optimalSolutionLifted){
        if(optVertex==liftedIDs.at(indexOfLiftedEdge)){
			isOptimal=true;

			break;
		}
	}


	if(isOptimal){

        //If is optimal, run topDownUpdate with ignoring this vertex
        topDownUpdate(strForUpdateValues,liftedIDs.at(indexOfLiftedEdge));
        double restrictedOptValue=strForUpdateValues.optValue;

        double valueToReturn=origOptValue-restrictedOptValue;
		if(debug()&&valueToReturn>1e-8){
			std::cout<<"wrong min marginal"<<nodeID<<", "<<indexOfLiftedEdge<<", opt vertex but positive value "<<valueToReturn<<std::endl;
		}
		return valueToReturn;



	}
	else{

        //If it is not optimal, find the best possible solution containing this vertex active via bottomUpUpdate
       for(size_t v:traverseOrder){
            ldpInstance.sncBUStructure[v]=std::numeric_limits<double>::max();
            ldpInstance.sncClosedVertices[v]=0;
            ldpInstance.sncBUNeighborStructure[v]=getVertexToReach();
        }


        for (int i = 0; i < baseIDs.size(); ++i) {
            if(baseIDs.at(i)==getVertexToReach()) continue;
            ldpInstance.sncBUNeighborStructure[baseIDs.at(i)]=nodeID;
            ldpInstance.sncBUStructure[baseIDs.at(i)]=baseCosts.at(i);
        }

//        ShiftedVector<char> verticesInScope(minVertex,maxVertex);
//        for(size_t i=0;i<traverseOrder.size();i++){
//            verticesInScope[traverseOrder[i]]=1;
//        }
        bottomUpUpdate(strForUpdateValues,liftedIDs[indexOfLiftedEdge]);

        //auto it =message.begin();
        double messValue=ldpInstance.sncLiftedMessages[liftedIDs[indexOfLiftedEdge]];

		if(debug()){
			if(messValue<-eps){
				std::cout<<"wrong min marginal "<<nodeID<<", index "<<indexOfLiftedEdge<<". Not optimal, value "<<messValue<<std::endl;
			}
		}

        return messValue;
	}

}


template<class LDP_INSTANCE>
inline void ldp_single_node_cut_factor<LDP_INSTANCE>::bottomUpUpdate(const StrForTopDownUpdate& myStr,const size_t vertex)const{


    bool onlyOne=vertex!=nodeID;
    for(size_t i=0;i<traverseOrder.size();i++){
        ldpInstance.sncVerticesInScope[traverseOrder[i]]=1;
    }


    for(size_t i=traverseOrder.size()-1;i>=1;i--){
        size_t currentVertex=traverseOrder[i-1];
        if(ldpInstance.sncClosedVertices[currentVertex]) continue;
        size_t bestIndex=getVertexToReach();
        double bestValue=std::numeric_limits<double>::infinity();

        if(ldpInstance.sncBUNeighborStructure[currentVertex]==nodeID){  //This holds for endpoints of base edges
            bestValue=ldpInstance.sncBUStructure[currentVertex]+nodeCost;
            bestIndex=nodeID;
        }
        const std::pair<size_t,double>* vertexIt=neighborsRevBegin(currentVertex);
        const std::pair<size_t,double>* end=neighborsRevEnd(currentVertex);
        for (;vertexIt!=end;vertexIt++) {
<<<<<<< HEAD
            size_t pred=vertexIt->first;
=======
            size_t pred=*vertexIt;
            assert(pred<ldpInstance.getNumberOfVertices());
>>>>>>> 470f428d

            bool newConstraint=(pred==nodeID||!ldpInstance.sncVerticesInScope[pred]);
            if(newConstraint) continue;
            assert(ldpInstance.sncClosedVertices[pred]>0);
            double value=ldpInstance.sncBUStructure[pred];
            if(value<bestValue){
                bestValue=value;
                bestIndex=pred;  //TODO check
            }

        }

        ldpInstance.sncBUNeighborStructure[currentVertex]=bestIndex;
        if(isLiftedVertex(currentVertex)){
            if(onlyOne&&currentVertex!=vertex){  //For the case of getting one min marginal
                bestValue+=myStr.liftedCosts.at(liftedIDToOrder.at(currentVertex));
            }
            else{
                //
                double topDownValueOfDesc=0;

                size_t bestDesc=ldpInstance.sncNeighborStructure[currentVertex]; //Best neighbor in the direction from the central node
                if(bestDesc!=getVertexToReach()){
                    topDownValueOfDesc=ldpInstance.sncTDStructure[bestDesc];
                }

                double topDownCurrent=ldpInstance.sncTDStructure[currentVertex];  //Best top down value

                double restrictedOpt=topDownCurrent+bestValue;  //Best top down value of currentVertex plus bottom up value of best predecessor
                double delta=restrictedOpt-myStr.optValue;
                bestValue=myStr.optValue-topDownValueOfDesc;  //Compute node's bottom up value after changing its lifted cost by delta

                ldpInstance.sncLiftedMessages[currentVertex]=delta;

                if(onlyOne) break;

            }
        }

        ldpInstance.sncClosedVertices[currentVertex]=1;
        ldpInstance.sncBUStructure[currentVertex]=bestValue;

    }
    for(size_t i=0;i<traverseOrder.size();i++){
        ldpInstance.sncVerticesInScope[traverseOrder[i]]=0;
    }


}


template<class LDP_INSTANCE>
inline std::vector<double> ldp_single_node_cut_factor<LDP_INSTANCE>::getAllLiftedMinMarginals(const std::vector<double>* pLocalBaseCosts) const{



	std::vector<double> localLiftedCosts=liftedCosts;
    std::vector<double> localBaseCosts;
    if(pLocalBaseCosts==nullptr){
        localBaseCosts=baseCosts;
    }
    else{//If other value of base costs needs to be used. E.g. for getting min marginals of both base and lifted edges
        localBaseCosts=*pLocalBaseCosts;
    }

    //First, compute optimal value
    StrForTopDownUpdate myStr(localBaseCosts,localLiftedCosts);
    topDownUpdate(myStr);
    double origOptValue=myStr.optValue;


    //All vertices that are not zero in any optimal solution
    std::list<size_t> isNotZeroInOpt=getOptLiftedFromIndexStr(myStr);
    //All vertices that are one in at least one of the optimal solutions
    std::unordered_set<size_t> isOneInOpt(isNotZeroInOpt.begin(),isNotZeroInOpt.end());



    double minMarginalsImproving=0;

    double currentOptValue=myStr.optValue;

    auto listIt=isNotZeroInOpt.begin();


    for(size_t v: liftedIDs){
        ldpInstance.sncLiftedMessages[v]=0;
    }

    //Obtaining min marginals for nodes that are active in all optimal solutions
    while(!isNotZeroInOpt.empty()){
        size_t vertexToClose=*listIt;


        //Obtaining best solution while ignoring vertexToClose
        topDownUpdate(myStr,vertexToClose);
        double newOpt=myStr.optValue;
        std::list<size_t> secondBest=getOptLiftedFromIndexStr(myStr);

        bool isSecondBestActive=myStr.optBaseIndex!=nodeNotActive;

        auto sbIt=secondBest.begin();
        listIt=isNotZeroInOpt.erase(listIt);

        //Comparing the list of optimal vertices with the second best solution and changing
        //isNotZeroInOpt and isOneInOpt accordingly
        while(listIt!=isNotZeroInOpt.end()&&sbIt!=secondBest.end()){

            if(*sbIt==*listIt){

                isOneInOpt.insert(*sbIt);
                sbIt++;
                listIt++;
            }
            else if(reachable(*sbIt,*listIt)){

                isOneInOpt.insert(*sbIt);
                sbIt++;
            }
            else if(reachable(*listIt,*sbIt)){

                listIt=isNotZeroInOpt.erase(listIt);
            }
            else{

                listIt=isNotZeroInOpt.erase(listIt);
                isOneInOpt.insert(*sbIt);
                sbIt++;
            }


        }

        isNotZeroInOpt.erase(listIt,isNotZeroInOpt.end());
        while(sbIt!=secondBest.end()){
            isOneInOpt.insert(*sbIt);
             sbIt++;
        }


        listIt=isNotZeroInOpt.begin();

        double delta=currentOptValue-newOpt;

        size_t orderToClose=liftedIDToOrder.at(vertexToClose);
        localLiftedCosts[orderToClose]-=delta;
        ldpInstance.sncLiftedMessages[vertexToClose]=delta;
        minMarginalsImproving+=delta;
        currentOptValue=newOpt;


    }


    //Compute topDown structure and optimal solution after the change of lifted costs
    topDownUpdate(myStr);
//    ShiftedVector<char> verticesInScope(minVertex,maxVertex);
//    for(size_t i=0;i<traverseOrder.size();i++){
//        verticesInScope[traverseOrder[i]]=1;
//    }



    assert(currentOptValue+minMarginalsImproving-origOptValue>-eps); //lower bound not decreasing
    assert(std::abs(currentOptValue-myStr.optValue)<eps);  //found optimal value as expected after changes of lifted costs

    //Structures for bottomUpUpdate
    for(size_t v:traverseOrder){
        ldpInstance.sncBUStructure[v]=std::numeric_limits<double>::max();
        ldpInstance.sncClosedVertices[v]=0;
        ldpInstance.sncBUNeighborStructure[v]=getVertexToReach();
    }

    //The bottom up value for optimal vertices is known. It is obtained by subtracting the top down value of their descendants from the currentOptValue
    //Note that vertices closed in this for cycle will not have valid bottomUpVertexIDStructure entries
    for(size_t optVertex:isOneInOpt){
        assert(optVertex<ldpInstance.getNumberOfVertices());
        size_t bestDesc=ldpInstance.sncNeighborStructure[optVertex];
        double toSubtract=0;
        if(bestDesc!=getVertexToReach()) toSubtract=ldpInstance.sncTDStructure[bestDesc];
        ldpInstance.sncBUStructure[optVertex]=currentOptValue-toSubtract;
        ldpInstance.sncClosedVertices[optVertex]=1;

	}


    //Precompute some values for endpoints of base edges
    for (int i = 0; i < baseIDs.size(); ++i) {
        if(baseIDs.at(i)==getVertexToReach()) continue;
        if(ldpInstance.sncClosedVertices[baseIDs.at(i)]) continue;
        ldpInstance.sncBUNeighborStructure[baseIDs.at(i)]=nodeID;
        ldpInstance.sncBUStructure[baseIDs.at(i)]=localBaseCosts.at(i);
    }

    //Compute min marginals for non-optimal nodes by finding best paths from the central node to these nodes
    //Traversing in bottom up order ensures that already computed values of bottom up structures remain valid
    bottomUpUpdate(myStr,nodeID);


    //Storing values from messages to output vector
    std::vector<double> messagesToOutput=std::vector<double>(liftedCosts.size());
	for (int i = 0; i < messagesToOutput.size(); ++i) {
        messagesToOutput[i]=ldpInstance.sncLiftedMessages[liftedIDs[i]];
	}

    if(debug()){
        StrForTopDownUpdate myStr2(localBaseCosts,localLiftedCosts);
        topDownUpdate(myStr2);
        assert(std::abs(myStr2.optValue-currentOptValue)<eps);
        assert(myStr2.optValue+minMarginalsImproving-origOptValue>-eps);
    }
	return messagesToOutput;
}





class ldp_snc_lifted_message
{
public:
	ldp_snc_lifted_message(const std::size_t _left_node, const std::size_t _right_node)
	: left_node(_left_node),
	  right_node(_right_node)
	{}

	template<typename SINGLE_NODE_CUT_FACTOR>
	void RepamLeft(SINGLE_NODE_CUT_FACTOR& l, const double msg, const std::size_t msg_dim) const
	{
       // if(debug()) std::cout<<"repam left "<<l.nodeID<<": "<<l.getLiftedID(right_node)<<":"<<msg<<std::endl;
		assert(msg_dim == 0);
        l.updateEdgeCost(msg,right_node,true);
	}

	template<typename SINGLE_NODE_CUT_FACTOR>
	void RepamRight(SINGLE_NODE_CUT_FACTOR& r, const double msg, const std::size_t msg_dim) const
	{
       // if(debug()) std::cout<<"repam right "<<r.nodeID<<": "<<r.getLiftedID(left_node)<<":"<<msg<<std::endl;
		assert(msg_dim == 0);
        r.updateEdgeCost(msg,left_node,true);
	}

	template<typename SINGLE_NODE_CUT_FACTOR, typename MSG>
	void send_message_to_left(const SINGLE_NODE_CUT_FACTOR& r, MSG& msg, const double omega = 1.0)
	{
        if(debug()) std::cout<<"message to left "<<r.nodeID<<": "<<r.getLiftedID(left_node)<<std::endl;
        const double delta = r.getOneLiftedMinMarginal(left_node);
		msg[0] -= omega * delta;
    //    if(debug()) std::cout<<"sent "<<r.nodeID<<": "<<r.getLiftedID(left_node)<<std::endl;
	}

	template<typename SINGLE_NODE_CUT_FACTOR, typename MSG>
	void send_message_to_right(const SINGLE_NODE_CUT_FACTOR& l, MSG& msg, const double omega)
	{
        if(debug()) std::cout<<"message to right "<<l.nodeID<<": "<<l.getLiftedID(right_node)<<std::endl;
        const double delta = l.getOneLiftedMinMarginal(right_node);
		msg[0] -= omega * delta;
	}



    template<typename SINGLE_NODE_CUT_FACTOR, typename MSG_ARRAY>
    static void SendMessagesToLeft(const SINGLE_NODE_CUT_FACTOR& r, MSG_ARRAY msg_begin, MSG_ARRAY msg_end, const double omega)
    {
        if(debug()){
            std::cout<<"running get all lifted marginals to left "<<r.nodeID<<std::endl;
        }
        const std::vector<double> msg_vec = r.getAllLiftedMinMarginals();
//        if(debug()){
//            std::cout<<"obtained all lifted marginals, size "<<msg_vec.size()<<std::endl;
//        }


        for(auto it=msg_begin; it!=msg_end; ++it)
        {

            auto& msg = (*it).GetMessageOp();
            const size_t left_node = msg.left_node;
            const size_t right_node = msg.right_node;

            (*it)[0] -= omega * msg_vec.at(left_node);
        }

//        std::vector<double> testMinMarginals=r.getAllLiftedMinMarginals();
//        for (int i = 0; i < testMinMarginals.size(); ++i) {
//            if(std::abs(testMinMarginals[i]-(1-omega)*msg_vec.at(i))>=eps){
//                std::cout<<"test min marginal "<<i<<": "<<testMinMarginals[i]<<", expected "<<(1-omega)*msg_vec.at(i)<<", omega "<<omega<<", orig min marginal "<<msg_vec.at(i)<<std::endl;
//                for (int j = 0; j < msg_vec.size(); ++j) {
//                    std::cout<<r.getLiftedID(j)<<": "<<testMinMarginals.at(j)<<", "<<msg_vec.at(j)<<std::endl;
//                }

//            }
//            assert(std::abs(testMinMarginals[i]-(1-omega)*msg_vec.at(i))<eps);
//        }

//        if(debug()){
//            std::cout<<"messages added "<<std::endl;
//        }
    }

    template<typename SINGLE_NODE_CUT_FACTOR, typename MSG_ARRAY>
    static void SendMessagesToRight(const SINGLE_NODE_CUT_FACTOR& l, MSG_ARRAY msg_begin, MSG_ARRAY msg_end, const double omega)
    {
        if(debug()){
            std::cout<<"running get all lifted marginals to right "<<l.nodeID<<std::endl;
        }
        const std::vector<double> msg_vec = l.getAllLiftedMinMarginals();
//        if(debug()){
//            std::cout<<"obtained all lifted marginals, size "<<msg_vec.size()<<std::endl;
//        }

        for(auto it=msg_begin; it!=msg_end; ++it)
        {
            auto& msg = (*it).GetMessageOp();
            const size_t left_node = msg.left_node;
            const size_t right_node = msg.right_node;

//            if(debug()){
//               // auto& origVal=(*it)[0];
//                std::cout<<"source node"<<l.nodeID<<"to node "<<l.getLiftedID(right_node)<<", to subtract "<<msg_vec.at(right_node)<<std::endl;
//            }
            //(*it)[0] -= omega * msg_vec.at(right_node);
            (*it).operator[](0)-= omega * msg_vec.at(right_node);
        }

//        std::vector<double> testMinMarginals=l.getAllLiftedMinMarginals();
//        for (int i = 0; i < testMinMarginals.size(); ++i) {

//            if(std::abs(testMinMarginals[i]-(1-omega)*msg_vec.at(i))>=eps){
//                std::cout<<"test min marginal "<<i<<": "<<testMinMarginals[i]<<", expected "<<(1-omega)*msg_vec.at(i)<<", omega "<<omega<<", orig min marginal "<<msg_vec.at(i)<<std::endl;
//                for (int j = 0; j < msg_vec.size(); ++j) {
//                    std::cout<<l.getLiftedID(j)<<": "<<testMinMarginals.at(j)<<", "<<msg_vec.at(j)<<std::endl;
//                }

//            }
//            assert(std::abs(testMinMarginals[i]-(1-omega)*msg_vec.at(i))<eps);
//        }

        if(debug()){
            std::cout<<"messages added "<<std::endl;
        }
    }



	template<typename SINGLE_NODE_CUT_FACTOR>
	bool check_primal_consistency(const SINGLE_NODE_CUT_FACTOR& l, const SINGLE_NODE_CUT_FACTOR& r) const
	{
		const bool left_snc_edge = l.isActiveInPrimalLifted(right_node);
		const bool right_snc_edge = r.isActiveInPrimalLifted(left_node);
		return left_snc_edge == right_snc_edge;
	}

private:
	std::size_t left_node;
	std::size_t right_node;
};


class ldp_snc_node_message
{
public:
	ldp_snc_node_message(const std::size_t _node)
	: node(_node)
	{}

	template<typename SINGLE_NODE_CUT_FACTOR>
	void RepamLeft(SINGLE_NODE_CUT_FACTOR& l, const double msg, const std::size_t msg_dim) const
	{
		assert(msg_dim == 0);
		l.updateNodeCost(msg);
	}

	template<typename SINGLE_NODE_CUT_FACTOR>
	void RepamRight(SINGLE_NODE_CUT_FACTOR& r, const double msg, const std::size_t msg_dim) const
	{
		assert(msg_dim == 0);
		r.updateNodeCost(msg);
	}

	template<typename SINGLE_NODE_CUT_FACTOR, typename MSG>
	void send_message_to_left(const SINGLE_NODE_CUT_FACTOR& r, MSG& msg, const double omega = 1.0)
	{
		const double delta = r.getNodeMinMarginal();
		msg[0] -= omega * delta;
	}

	template<typename SINGLE_NODE_CUT_FACTOR, typename MSG>
	void send_message_to_right(const SINGLE_NODE_CUT_FACTOR& l, MSG& msg, const double omega)
	{
		const double delta = l.getNodeMinMarginal();
		msg[0] -= omega * delta;
	}

	template<typename SINGLE_NODE_CUT_FACTOR>
	bool check_primal_consistency(const SINGLE_NODE_CUT_FACTOR& l, const SINGLE_NODE_CUT_FACTOR& r) const
	{
		const bool left_snc_active = l.isNodeActive();
		const bool right_snc_active = r.isNodeActive();
		return left_snc_active == right_snc_active;
	}

private:
	std::size_t node;
};

}<|MERGE_RESOLUTION|>--- conflicted
+++ resolved
@@ -372,14 +372,10 @@
 
             for (;vertexIt!=end;vertexIt++) {
 
-<<<<<<< HEAD
+
                size_t desc=vertexIt->first;
-=======
-               size_t desc=*vertexIt;
-               assert(currentNode<ldpInstance.getNumberOfVertices());
->>>>>>> 470f428d
-
-                if(desc==getVertexToReach()) continue;
+
+              if(desc==getVertexToReach()) continue;
 
                 if(isInGivenInterval(desc,mostDistantNeighborID)){
 
@@ -952,12 +948,9 @@
         const std::pair<size_t,double>* vertexIt=neighborsRevBegin(currentVertex);
         const std::pair<size_t,double>* end=neighborsRevEnd(currentVertex);
         for (;vertexIt!=end;vertexIt++) {
-<<<<<<< HEAD
+
             size_t pred=vertexIt->first;
-=======
-            size_t pred=*vertexIt;
             assert(pred<ldpInstance.getNumberOfVertices());
->>>>>>> 470f428d
 
             bool newConstraint=(pred==nodeID||!ldpInstance.sncVerticesInScope[pred]);
             if(newConstraint) continue;
