--- conflicted
+++ resolved
@@ -440,43 +440,6 @@
 
 template<class LDP_INSTANCE>
 inline double ldp_single_node_cut_factor<LDP_INSTANCE>::EvaluatePrimal() const{
-<<<<<<< HEAD
-	//double value=0;
-    //if(debug())
-    //std::cout<<"evaluate primal "<<nodeID<<": ";
-
-//    if(nodeID==16&&isOutFlow){
-//        std::cout<<"base costs "<<nodeID<<std::endl;
-//        for (int i = 0; i < baseCosts.size(); ++i) {
-//            std::cout<<i<<": "<<baseCosts[i]<<std::endl;
-//        }
-//        std::cout<<"lifted costs "<<std::endl;
-//        for (int j = 0; j < liftedCosts.size(); ++j) {
-//            std::cout<<j<<": "<<liftedCosts[j]<<std::endl;
-//        }
-//        std::cout<<"primal solution "<<primalBase_<<std::endl;
-//        std::cout<<" lifted solution< ";
-//    }
-	if(primalBase_==nodeNotActive){
-      //  std::cout<<0.0<<std::endl;
-		return 0;
-	}
-	else{
-		double value=nodeCost;
-		value+=baseCosts.at(primalBase_);
-
-		for(size_t node:primalLifted_){
-			value+=liftedCosts.at(node);
-         //   if(nodeID==16&&isOutFlow) std::cout<<node<<", ";
-		}
-        //if(nodeID==16&&isOutFlow) std::cout<<std::endl;
-      //  std::cout<<value<<std::endl;
-		return value;
-	}
-}
-=======
->>>>>>> a43bd22a
-
     if(primalBase_==nodeNotActive){
         return 0;
     }
