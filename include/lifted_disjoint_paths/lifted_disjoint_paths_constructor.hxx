--- conflicted
+++ resolved
@@ -289,22 +289,15 @@
 
         for (int i = 0; i < single_node_cut_factors_.size(); ++i) {
         	auto* left_snc=single_node_cut_factors_[i][0];
-        	for(auto pair:left_snc->get_factor()->getLiftedCosts()){
+        	for(const auto pair:left_snc->get_factor()->getLiftedCosts()){
         		size_t j=pair.first;
         		auto right_snc=single_node_cut_factors_[j][1];
-<<<<<<< HEAD
-        	//	this->lp_->template add_message<SINGLE_NODE_CUT_LIFTED_MESSAGE>(left_snc, right_snc, i, j);
-        		//lp_->add_message<SINGLE_NODE_CUT_LIFTED_MESSAGE>(left_snc, right_snc, i, j);
-=======
+
         		lp_->template add_message<SINGLE_NODE_CUT_LIFTED_MESSAGE>(left_snc, right_snc, i, j);
->>>>>>> f3e512d2
-
-        		auto* message_snc = lp_->template add_message<SINGLE_NODE_CUT_LIFTED_MESSAGE>(left_snc, right_snc, i, j);
-
-        		            single_node_cut_messages_.push_back(message_snc);
-        	}
+
 
 		}
+        }
 
     }
 
